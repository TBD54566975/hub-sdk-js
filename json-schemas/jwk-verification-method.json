{
  "$id": "https://identity.foundation/dwn/json-schemas/jwk-verification-method.json",
  "$schema": "http://json-schema.org/draft-07/schema#",
  "type": "object",
  "additionalProperties": false,
  "required": ["id", "type", "controller", "publicKeyJwk"],
  "properties": {
    "id": {
      "type": "string"
    },
    "type": {
      "enum": [
        "JsonWebKey",
<<<<<<< HEAD
        "JsonWebKey2020",
        "EcdsaSecp256k1VerificationKey2019"
=======
        "JsonWebKey2020"
>>>>>>> 396c9821
      ]
    },
    "controller": {
      "$ref": "https://identity.foundation/dwn/json-schemas/defs.json#/definitions/did"
    },
    "publicKeyJwk": {
      "$ref": "https://identity.foundation/dwn/json-schemas/public-jwk.json"
    }
  }
}<|MERGE_RESOLUTION|>--- conflicted
+++ resolved
@@ -11,12 +11,9 @@
     "type": {
       "enum": [
         "JsonWebKey",
-<<<<<<< HEAD
+
         "JsonWebKey2020",
         "EcdsaSecp256k1VerificationKey2019"
-=======
-        "JsonWebKey2020"
->>>>>>> 396c9821
       ]
     },
     "controller": {
