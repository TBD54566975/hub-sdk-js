--- conflicted
+++ resolved
@@ -1,23 +1,21 @@
+<!-- @format -->
+
 # Decentralized Web Node (DWN) SDK
 
 Code Coverage
 
-<<<<<<< HEAD
-![Statements](https://img.shields.io/badge/statements-79.61%25-red.svg?style=flat) ![Branches](https://img.shields.io/badge/branches-87.33%25-yellow.svg?style=flat) ![Functions](https://img.shields.io/badge/functions-81.63%25-yellow.svg?style=flat) ![Lines](https://img.shields.io/badge/lines-79.61%25-red.svg?style=flat)
-
-=======
 ![Statements](https://img.shields.io/badge/statements-79.75%25-red.svg?style=flat) ![Branches](https://img.shields.io/badge/branches-87.05%25-yellow.svg?style=flat) ![Functions](https://img.shields.io/badge/functions-81.63%25-yellow.svg?style=flat) ![Lines](https://img.shields.io/badge/lines-79.75%25-red.svg?style=flat)
->>>>>>> 0bf574f2
 
 ## Introduction
 
 This repository contains a reference implementation of Decentralized Web Node (DWN) as per the [specification](https://identity.foundation/decentralized-web-node/spec/). This specification is in a draft state and very much so a WIP. For the foreseeable future, a lot of the work on DWN will be split across this repo and the repo that houses the specification, which you can find [here](https://github.com/decentralized-identity/decentralized-web-node). The current goal is to produce a [beta implementation](https://github.com/TBD54566975/dwn-sdk-js/milestone/1) by Q4 2022. This won't include all interfaces described in the spec, but enough to begin building applications.
 
-
 Proposals and issues for the specification itself should be submitted as pull requests to the [spec repo](https://github.com/decentralized-identity/decentralized-web-node).
 
 ## Installation
+
 Since this SDK is still in early stages, we haven't yet published to npm. Until then, we suggest using [`npm link`](https://docs.npmjs.com/cli/v8/commands/npm-link) to use this SDK in your own project. Steps:
+
 ```bash
 # clone this repo somewhere
 git clone https://github.com/TBD54566975/dwn-sdk-js.git
@@ -40,34 +38,44 @@
 ### nodeJS
 
 - **ESM**
+
   ```javascript
-  import { Dwn } from 'dwn-sdk';
+  import { Dwn } from "dwn-sdk";
 
   // cool things
   ```
 
 - **CJS**
+
   ```javascript
-  const { Dwn } = require('dwn-sdk');
+  const { Dwn } = require("dwn-sdk");
 
   // cool things
   ```
+
 ### Browser:
 
 - **UMD Bundle**
+
   ```html
-  <script type="text/javascript" src="node_modules/dwn-sdk/dist/bundles/bundle.umd.js"></script>
+  <script
+    type="text/javascript"
+    src="node_modules/dwn-sdk/dist/bundles/bundle.umd.js"
+  ></script>
   ```
 
 - **ESM Bundle**
   ```html
-  <script type="text/javascript" src="node_modules/dwn-sdk/dist/bundles/bundle.esm.js"></script>
+  <script
+    type="text/javascript"
+    src="node_modules/dwn-sdk/dist/bundles/bundle.esm.js"
+  ></script>
   ```
 
 ## Project Resources
 
-| Resource                                   | Description                                                                   |
-| ------------------------------------------ | ----------------------------------------------------------------------------- |
+| Resource                                                                                     | Description                                                                   |
+| -------------------------------------------------------------------------------------------- | ----------------------------------------------------------------------------- |
 | [CODEOWNERS](https://github.com/TBD54566975/dwn-sdk-js/blob/main/CODEOWNERS)                 | Outlines the project lead(s)                                                  |
 | [CODE_OF_CONDUCT.md](https://github.com/TBD54566975/dwn-sdk-js/blob/main/CODE_OF_CONDUCT.md) | Expected behavior for project contributors, promoting a welcoming environment |
 | [CONTRIBUTING.md](https://github.com/TBD54566975/dwn-sdk-js/blob/main/CONTRIBUTING.md)       | Developer guide to build, test, run, access CI, chat, discuss, file issues    |
