--- conflicted
+++ resolved
@@ -13,12 +13,6 @@
 Proposals and issues for the specification itself should be submitted as pull requests to the [spec repo](https://github.com/decentralized-identity/decentralized-web-node).
 
 ## Installation
-<<<<<<< HEAD
-
-Since this SDK is still in early stages, we haven't yet published to npm. Until then, we suggest using [`npm link`](https://docs.npmjs.com/cli/v8/commands/npm-link) to use this SDK in your own project. Steps:
-
-=======
->>>>>>> ae3d7aeb
 ```bash
 npm install @tbd54566975/dwn-sdk-js
 ```
@@ -27,50 +21,11 @@
 ```javascript
 import { Dwn } from '@tbd54566975/dwn-sdk-js';
 
-<<<<<<< HEAD
-### nodeJS
-
-- **ESM**
-
-  ```javascript
-  import { Dwn } from "dwn-sdk";
-
-  // cool things
-  ```
-
-- **CJS**
-
-  ```javascript
-  const { Dwn } = require("dwn-sdk");
-
-  // cool things
-  ```
-
-### Browser:
-
-- **UMD Bundle**
-
-  ```html
-  <script
-    type="text/javascript"
-    src="node_modules/dwn-sdk/dist/bundles/bundle.umd.js"
-  ></script>
-  ```
-
-- **ESM Bundle**
-  ```html
-  <script
-    type="text/javascript"
-    src="node_modules/dwn-sdk/dist/bundles/bundle.esm.js"
-  ></script>
-  ```
-=======
 // cool things
 ```
 _Note: Works in both node and browser environments_
 
 ⚠ Currently, in order to use this sdk in **node environments** you'll have to include the `--es-module-specifier-resolution=node` flag when running your javascript. 
->>>>>>> ae3d7aeb
 
 ## Project Resources
 
