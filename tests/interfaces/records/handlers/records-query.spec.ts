import chaiAsPromised from 'chai-as-promised';
import sinon from 'sinon';
import chai, { expect } from 'chai';

import { DidKeyResolver } from '../../../../src/did/did-key-resolver.js';
import { Encoder } from '../../../../src/utils/encoder.js';
import { handleRecordsQuery } from '../../../../src/interfaces/records/handlers/records-query.js';
import { Jws } from '../../../../src/utils/jws.js';
import { MessageStoreLevel } from '../../../../src/store/message-store-level.js';
import { Temporal } from '@js-temporal/polyfill';
import { TestDataGenerator } from '../../../utils/test-data-generator.js';
import { TestStubGenerator } from '../../../utils/test-stub-generator.js';

import { constructRecordsWriteIndexes, handleRecordsWrite } from '../../../../src/interfaces/records/handlers/records-write.js';
import { DateSort, RecordsQuery } from '../../../../src/interfaces/records/messages/records-query.js';
import { DidResolver, RecordsWriteMessage } from '../../../../src/index.js';

chai.use(chaiAsPromised);

describe('handleRecordsQuery()', () => {
  describe('functional tests', () => {
    let didResolver: DidResolver;
    let messageStore: MessageStoreLevel;

    before(async () => {
      // important to follow this pattern to initialize the message store in tests
      // so that different suites can reuse the same block store and index location for testing
      messageStore = new MessageStoreLevel({
        blockstoreLocation : 'TEST-BLOCKSTORE',
        indexLocation      : 'TEST-INDEX'
      });

      await messageStore.open();

      didResolver = new DidResolver([new DidKeyResolver()]);
    });

    beforeEach(async () => {
      sinon.restore(); // wipe all previous stubs/spies/mocks/fakes
      await messageStore.clear(); // clean up before each test rather than after so that a test does not depend on other tests to do the clean up
    });

    after(async () => {
      await messageStore.close();
    });

    it('should return records matching the query', async () => {
      // insert three messages into DB, two with matching protocol
      const alice = await TestDataGenerator.generatePersona();
      const dataFormat = 'myAwesomeDataFormat';
      const write1 = await TestDataGenerator.generateRecordsWrite({ requester: alice });
      const write2 = await TestDataGenerator.generateRecordsWrite({ requester: alice, dataFormat, schema: 'schema1' });
      const write3 = await TestDataGenerator.generateRecordsWrite({ requester: alice, dataFormat, schema: 'schema2' });

      // setting up a stub method resolver
      const didResolver = TestStubGenerator.createDidResolverStub(alice);

      // insert data
      const writeReply1 = await handleRecordsWrite({
        tenant: alice.did, message: write1.message, messageStore, didResolver, dataStream: write1.dataStream
      });
      const writeReply2 = await handleRecordsWrite({
        tenant: alice.did, message: write2.message, messageStore, didResolver, dataStream: write2.dataStream
      });
      const writeReply3 = await handleRecordsWrite({
        tenant: alice.did, message: write3.message, messageStore, didResolver, dataStream: write3.dataStream
      });
      expect(writeReply1.status.code).to.equal(202);
      expect(writeReply2.status.code).to.equal(202);
      expect(writeReply3.status.code).to.equal(202);

      // testing singular conditional query
      const messageData = await TestDataGenerator.generateRecordsQuery({ requester: alice, filter: { dataFormat } });

      const reply = await handleRecordsQuery({ tenant: alice.did, message: messageData.message, messageStore, didResolver });

      expect(reply.status.code).to.equal(200);
      expect(reply.entries?.length).to.equal(2); // only 2 entries should match the query on protocol

      // testing multi-conditional query, reuse data generated above for bob
      const messageData2 = await TestDataGenerator.generateRecordsQuery({
        requester : alice,
        filter    : {
          dataFormat,
          schema: 'schema1'
        }
      });

      const reply2 = await handleRecordsQuery({ tenant: alice.did, message: messageData2.message, messageStore, didResolver });

      expect(reply2.status.code).to.equal(200);
      expect(reply2.entries?.length).to.equal(1); // only 1 entry should match the query
    });

    it('should be able to query by attester', async () => {
      // scenario: 2 records authored by alice, 1st attested by alice, 2nd attested by bob
      const alice = await DidKeyResolver.generate();
      const bob = await DidKeyResolver.generate();
      const recordsWrite1 = await TestDataGenerator.generateRecordsWrite({ requester: alice, attesters: [alice] });
      const recordsWrite2 = await TestDataGenerator.generateRecordsWrite({ requester: alice, attesters: [bob] });

      // insert data
      const writeReply1 = await handleRecordsWrite({
        tenant: alice.did, message: recordsWrite1.message, messageStore, didResolver, dataStream: recordsWrite1.dataStream
      });
      const writeReply2 = await handleRecordsWrite({
        tenant: alice.did, message: recordsWrite2.message, messageStore, didResolver, dataStream: recordsWrite2.dataStream
      });
      expect(writeReply1.status.code).to.equal(202);
      expect(writeReply2.status.code).to.equal(202);

      // testing attester filter
      const recordsQuery1 = await TestDataGenerator.generateRecordsQuery({ requester: alice, filter: { attester: alice.did } });
      const reply1 = await handleRecordsQuery({ tenant: alice.did, message: recordsQuery1.message, messageStore, didResolver });
      expect(reply1.entries?.length).to.equal(1);
      const reply1Attester = Jws.getSignerDid((reply1.entries[0] as RecordsWriteMessage).attestation.signatures[0]);
      expect(reply1Attester).to.equal(alice.did);

      // testing attester + another filter
      const recordsQuery2 = await TestDataGenerator.generateRecordsQuery({
        requester : alice,
        filter    : { attester: bob.did, schema: recordsWrite2.message.descriptor.schema }
      });
      const reply2 = await handleRecordsQuery({ tenant: alice.did, message: recordsQuery2.message, messageStore, didResolver });
      expect(reply2.entries?.length).to.equal(1);
      const reply2Attester = Jws.getSignerDid((reply2.entries[0] as RecordsWriteMessage).attestation.signatures[0]);
      expect(reply2Attester).to.equal(bob.did);

      // testing attester filter that yields no results
      const carol = await DidKeyResolver.generate();
      const recordsQuery3 = await TestDataGenerator.generateRecordsQuery({ requester: alice, filter: { attester: carol.did } });
      const reply3 = await handleRecordsQuery({ tenant: alice.did, message: recordsQuery3.message, messageStore, didResolver });
      expect(reply3.entries?.length).to.equal(0);
    });

    it('should be able to range query by `dateCreated`', async () => {
      // scenario: 3 records authored by alice, created on first of 2021, 2022, and 2023 respectively, only the first 2 records share the same schema
      const firstDayOf2021 = Temporal.PlainDateTime.from({ year: 2021, month: 1, day: 1 }).toString({ smallestUnit: 'microseconds' });
      const firstDayOf2022 = Temporal.PlainDateTime.from({ year: 2022, month: 1, day: 1 }).toString({ smallestUnit: 'microseconds' });
      const firstDayOf2023 = Temporal.PlainDateTime.from({ year: 2023, month: 1, day: 1 }).toString({ smallestUnit: 'microseconds' });
      const alice = await DidKeyResolver.generate();
      const write1 = await TestDataGenerator.generateRecordsWrite({ requester: alice, dateCreated: firstDayOf2021, dateModified: firstDayOf2021 });
      const write2 = await TestDataGenerator.generateRecordsWrite({ requester: alice, dateCreated: firstDayOf2022, dateModified: firstDayOf2022 });
      const write3 = await TestDataGenerator.generateRecordsWrite({ requester: alice, dateCreated: firstDayOf2023, dateModified: firstDayOf2023 });

      // insert data
<<<<<<< HEAD
      const writeReply1 = await handleRecordsWrite(alice.did, write1.message, messageStore, didResolver);
      const writeReply2 = await handleRecordsWrite(alice.did, write2.message, messageStore, didResolver);
      const writeReply3 = await handleRecordsWrite(alice.did, write3.message, messageStore, didResolver);
=======
      const writeReply1 = await handleRecordsWrite({
        tenant: alice.did, message: write1.message, messageStore, didResolver, dataStream: write1.dataStream
      });
      const writeReply2 = await handleRecordsWrite({
        tenant: alice.did, message: write2.message, messageStore, didResolver, dataStream: write2.dataStream
      });
      const writeReply3 = await handleRecordsWrite({
        tenant: alice.did, message: write3.message, messageStore, didResolver, dataStream: write3.dataStream
      });
>>>>>>> 16b03d1c
      expect(writeReply1.status.code).to.equal(202);
      expect(writeReply2.status.code).to.equal(202);
      expect(writeReply3.status.code).to.equal(202);

      // testing `from` range
      const lastDayOf2021 = Temporal.PlainDateTime.from({ year: 2021, month: 12, day: 31 }).toString({ smallestUnit: 'microseconds' });
      const recordsQuery1 = await TestDataGenerator.generateRecordsQuery({
        requester : alice,
        filter    : { dateCreated: { from: lastDayOf2021 } },
        dateSort  : DateSort.CreatedAscending
      });
<<<<<<< HEAD
      const reply1 = await handleRecordsQuery(alice.did, recordsQuery1.message, messageStore, didResolver);
      expect(reply1.entries?.length).to.equal(2);
      expect((reply1.entries[0] as RecordsWriteMessage).encodedData).to.equal(write2.message.encodedData);
      expect((reply1.entries[1] as RecordsWriteMessage).encodedData).to.equal(write3.message.encodedData);
=======
      const reply1 = await handleRecordsQuery({ tenant: alice.did, message: recordsQuery1.message, messageStore, didResolver });
      expect(reply1.entries?.length).to.equal(2);
      expect((reply1.entries[0] as any).encodedData).to.equal(Encoder.bytesToBase64Url(write2.dataBytes));
      expect((reply1.entries[1] as any).encodedData).to.equal(Encoder.bytesToBase64Url(write3.dataBytes));
>>>>>>> 16b03d1c

      // testing `to` range
      const lastDayOf2022 = Temporal.PlainDateTime.from({ year: 2022, month: 12, day: 31 }).toString({ smallestUnit: 'microseconds' });
      const recordsQuery2 = await TestDataGenerator.generateRecordsQuery({
        requester : alice,
        filter    : { dateCreated: { to: lastDayOf2022 } },
        dateSort  : DateSort.CreatedAscending
      });
<<<<<<< HEAD
      const reply2 = await handleRecordsQuery(alice.did, recordsQuery2.message, messageStore, didResolver);
      expect(reply2.entries?.length).to.equal(2);
      expect((reply2.entries[0] as RecordsWriteMessage).encodedData).to.equal(write1.message.encodedData);
      expect((reply2.entries[1] as RecordsWriteMessage).encodedData).to.equal(write2.message.encodedData);
=======
      const reply2 = await handleRecordsQuery({ tenant: alice.did, message: recordsQuery2.message, messageStore, didResolver });
      expect(reply2.entries?.length).to.equal(2);
      expect((reply2.entries[0] as any).encodedData).to.equal(Encoder.bytesToBase64Url(write1.dataBytes));
      expect((reply2.entries[1] as any).encodedData).to.equal(Encoder.bytesToBase64Url(write2.dataBytes));
>>>>>>> 16b03d1c

      // testing `from` and `to` range
      const lastDayOf2023 = Temporal.PlainDateTime.from({ year: 2023, month: 12, day: 31 }).toString({ smallestUnit: 'microseconds' });
      const recordsQuery3 = await TestDataGenerator.generateRecordsQuery({
        requester : alice,
        filter    : { dateCreated: { from: lastDayOf2022, to: lastDayOf2023 } },
        dateSort  : DateSort.CreatedAscending
      });
<<<<<<< HEAD
      const reply3 = await handleRecordsQuery(alice.did, recordsQuery3.message, messageStore, didResolver);
      expect(reply3.entries?.length).to.equal(1);
      expect((reply3.entries[0] as RecordsWriteMessage).encodedData).to.equal(write3.message.encodedData);
=======
      const reply3 = await handleRecordsQuery({ tenant: alice.did, message: recordsQuery3.message, messageStore, didResolver });
      expect(reply3.entries?.length).to.equal(1);
      expect((reply3.entries[0] as any).encodedData).to.equal(Encoder.bytesToBase64Url(write3.dataBytes));
>>>>>>> 16b03d1c

      // testing edge case where value equals `from` and `to`
      const recordsQuery4 = await TestDataGenerator.generateRecordsQuery({
        requester : alice,
        filter    : { dateCreated: { from: firstDayOf2022, to: firstDayOf2023 } },
        dateSort  : DateSort.CreatedAscending
      });
<<<<<<< HEAD
      const reply4 = await handleRecordsQuery(alice.did, recordsQuery4.message, messageStore, didResolver);
      expect(reply4.entries?.length).to.equal(2);
      expect((reply4.entries[0] as RecordsWriteMessage).encodedData).to.equal(write2.message.encodedData);
      expect((reply4.entries[1] as RecordsWriteMessage).encodedData).to.equal(write3.message.encodedData);
=======
      const reply4 = await handleRecordsQuery({ tenant: alice.did, message: recordsQuery4.message, messageStore, didResolver });
      expect(reply4.entries?.length).to.equal(2);
      expect((reply4.entries[0] as any).encodedData).to.equal(Encoder.bytesToBase64Url(write2.dataBytes));
      expect((reply4.entries[1] as any).encodedData).to.equal(Encoder.bytesToBase64Url(write3.dataBytes));
>>>>>>> 16b03d1c
    });

    it('should be able use range and exact match queries at the same time', async () => {
      // scenario: 3 records authored by alice, created on first of 2021, 2022, and 2023 respectively, only the first 2 records share the same schema
      const firstDayOf2021 = Temporal.PlainDateTime.from({ year: 2021, month: 1, day: 1 }).toString({ smallestUnit: 'microseconds' });
      const firstDayOf2022 = Temporal.PlainDateTime.from({ year: 2022, month: 1, day: 1 }).toString({ smallestUnit: 'microseconds' });
      const firstDayOf2023 = Temporal.PlainDateTime.from({ year: 2023, month: 1, day: 1 }).toString({ smallestUnit: 'microseconds' });
      const alice = await DidKeyResolver.generate();
      const schema = '2021And2022Schema';
      const write1 = await TestDataGenerator.generateRecordsWrite({
        requester: alice, dateCreated: firstDayOf2021, dateModified: firstDayOf2021, schema
      });
      const write2 = await TestDataGenerator.generateRecordsWrite({
        requester: alice, dateCreated: firstDayOf2022, dateModified: firstDayOf2022, schema
      });
      const write3 = await TestDataGenerator.generateRecordsWrite({
        requester: alice, dateCreated: firstDayOf2023, dateModified: firstDayOf2023
      });

      // insert data
<<<<<<< HEAD
      const writeReply1 = await handleRecordsWrite(alice.did, write1.message, messageStore, didResolver);
      const writeReply2 = await handleRecordsWrite(alice.did, write2.message, messageStore, didResolver);
      const writeReply3 = await handleRecordsWrite(alice.did, write3.message, messageStore, didResolver);
=======
      const writeReply1 = await handleRecordsWrite({
        tenant: alice.did, message: write1.message, messageStore, didResolver, dataStream: write1.dataStream
      });
      const writeReply2 = await handleRecordsWrite({
        tenant: alice.did, message: write2.message, messageStore, didResolver, dataStream: write2.dataStream
      });
      const writeReply3 = await handleRecordsWrite({
        tenant: alice.did, message: write3.message, messageStore, didResolver, dataStream: write3.dataStream
      });
>>>>>>> 16b03d1c
      expect(writeReply1.status.code).to.equal(202);
      expect(writeReply2.status.code).to.equal(202);
      expect(writeReply3.status.code).to.equal(202);

      // testing range criterion with another exact match
      const lastDayOf2021 = Temporal.PlainDateTime.from({ year: 2021, month: 12, day: 31 }).toString({ smallestUnit: 'microseconds' });
      const lastDayOf2023 = Temporal.PlainDateTime.from({ year: 2023, month: 12, day: 31 }).toString({ smallestUnit: 'microseconds' });
      const recordsQuery5 = await TestDataGenerator.generateRecordsQuery({
        requester : alice,
        filter    : {
          schema, // by itself selects the first 2 records
          dateCreated: { from: lastDayOf2021, to: lastDayOf2023 } // by itself selects the last 2 records
        },
        dateSort: DateSort.CreatedAscending
      });
<<<<<<< HEAD
      const reply = await handleRecordsQuery(alice.did, recordsQuery5.message, messageStore, didResolver);
      expect(reply.entries?.length).to.equal(1);
      expect((reply.entries[0] as RecordsWriteMessage).encodedData).to.equal(write2.message.encodedData);
=======
      const reply = await handleRecordsQuery({ tenant: alice.did, message: recordsQuery5.message, messageStore, didResolver });
      expect(reply.entries?.length).to.equal(1);
      expect((reply.entries[0] as any).encodedData).to.equal(Encoder.bytesToBase64Url(write2.dataBytes));
>>>>>>> 16b03d1c
    });

    it('should not include `authorization` in returned records', async () => {
      const alice = await TestDataGenerator.generatePersona();
      const { message, dataStream } = await TestDataGenerator.generateRecordsWrite({ requester: alice });

      // setting up a stub method resolver
      const didResolver = TestStubGenerator.createDidResolverStub(alice);

      const writeReply = await handleRecordsWrite({ tenant: alice.did, message, messageStore, didResolver, dataStream });
      expect(writeReply.status.code).to.equal(202);

      const queryData = await TestDataGenerator.generateRecordsQuery({
        requester : alice,
        filter    : { schema: message.descriptor.schema }
      });

      const queryReply = await handleRecordsQuery({ tenant: alice.did, message: queryData.message, messageStore, didResolver });
      expect(queryReply.status.code).to.equal(200);
      expect(queryReply.entries?.length).to.equal(1);
      expect(queryReply.entries[0]['authorization']).to.equal(undefined);
    });

    it('should include `attestation` in returned records', async () => {
      // scenario: alice and bob attest to a message alice authored

      const alice = await DidKeyResolver.generate();
      const { message, dataStream } = await TestDataGenerator.generateRecordsWrite({ requester: alice, attesters: [alice] });

      const writeReply = await handleRecordsWrite({ tenant: alice.did, message: message, messageStore, didResolver, dataStream });
      expect(writeReply.status.code).to.equal(202);

      const queryData = await TestDataGenerator.generateRecordsQuery({
        requester : alice,
        filter    : { schema: message.descriptor.schema }
      });

      const queryReply = await handleRecordsQuery({ tenant: alice.did, message: queryData.message, messageStore, didResolver });
      expect(queryReply.status.code).to.equal(200);
      expect(queryReply.entries?.length).to.equal(1);

      const recordsWriteMessage = queryReply.entries[0] as any;
      expect(recordsWriteMessage.attestation?.signatures?.length).to.equal(1);
    });

    it('should omit records that are not published if `dateSort` sorts on `datePublished`', async () => {
      // insert three messages into DB, two with matching protocol
      const alice = await TestDataGenerator.generatePersona();
      const schema = 'aSchema';
      const publishedWriteData = await TestDataGenerator.generateRecordsWrite({
        requester: alice, schema, published: true
      });
      const unpublishedWriteData = await TestDataGenerator.generateRecordsWrite({
        requester: alice, schema
      });

      // setting up a stub method resolver
      const didResolver = TestStubGenerator.createDidResolverStub(alice);

      // insert data
      const publishedWriteReply = await handleRecordsWrite({
        tenant: alice.did, message: publishedWriteData.message, messageStore, didResolver, dataStream: publishedWriteData.dataStream
      });
      const unpublishedWriteReply = await handleRecordsWrite({
        tenant: alice.did, message: unpublishedWriteData.message, messageStore, didResolver, dataStream: unpublishedWriteData.dataStream
      });
      expect(publishedWriteReply.status.code).to.equal(202);
      expect(unpublishedWriteReply.status.code).to.equal(202);

      // test published date ascending sort does not include any records that is not published
      const publishedAscendingQueryData = await TestDataGenerator.generateRecordsQuery({
        requester : alice,
        dateSort  : DateSort.PublishedAscending,
        filter    : { schema }
      });
      const publishedAscendingQueryReply = await handleRecordsQuery({
        tenant: alice.did, message: publishedAscendingQueryData.message, messageStore, didResolver
      });

      expect(publishedAscendingQueryReply.entries?.length).to.equal(1);
      expect(publishedAscendingQueryReply.entries[0].descriptor['datePublished']).to.equal(publishedWriteData.message.descriptor.datePublished);

      // test published date scending sort does not include any records that is not published
      const publishedDescendingQueryData = await TestDataGenerator.generateRecordsQuery({
        requester : alice,
        dateSort  : DateSort.PublishedDescending,
        filter    : { schema }
      });
      const publishedDescendingQueryReply = await handleRecordsQuery({
        tenant: alice.did, message: publishedDescendingQueryData.message, messageStore, didResolver
      });

      expect(publishedDescendingQueryReply.entries?.length).to.equal(1);
      expect(publishedDescendingQueryReply.entries[0].descriptor['datePublished']).to.equal(publishedWriteData.message.descriptor.datePublished);
    });

    it('should sort records if `dateSort` is specified', async () => {
      // insert three messages into DB, two with matching protocol
      const alice = await TestDataGenerator.generatePersona();
      const schema = 'aSchema';
      const published = true;
      const write1Data = await TestDataGenerator.generateRecordsWrite({ requester: alice, schema, published });
      const write2Data = await TestDataGenerator.generateRecordsWrite({ requester: alice, schema, published });
      const write3Data = await TestDataGenerator.generateRecordsWrite({ requester: alice, schema, published });

      // setting up a stub method resolver
      const didResolver = TestStubGenerator.createDidResolverStub(alice);

      // insert data, intentionally out of order
      const writeReply2 = await handleRecordsWrite({
        tenant: alice.did, message: write2Data.message, messageStore, didResolver, dataStream: write2Data.dataStream
      });
      const writeReply1 = await handleRecordsWrite({
        tenant: alice.did, message: write1Data.message, messageStore, didResolver, dataStream: write1Data.dataStream
      });
      const writeReply3 = await handleRecordsWrite({
        tenant: alice.did, message: write3Data.message, messageStore, didResolver, dataStream: write3Data.dataStream
      });
      expect(writeReply1.status.code).to.equal(202);
      expect(writeReply2.status.code).to.equal(202);
      expect(writeReply3.status.code).to.equal(202);

      // createdAscending test
      const createdAscendingQueryData = await TestDataGenerator.generateRecordsQuery({
        requester : alice,
        dateSort  : DateSort.CreatedAscending,
        filter    : { schema }
      });
      const createdAscendingQueryReply = await handleRecordsQuery({
        tenant: alice.did, message: createdAscendingQueryData.message, messageStore, didResolver
      });

      expect(createdAscendingQueryReply.entries[0].descriptor['dateCreated']).to.equal(write1Data.message.descriptor.dateCreated);
      expect(createdAscendingQueryReply.entries[1].descriptor['dateCreated']).to.equal(write2Data.message.descriptor.dateCreated);
      expect(createdAscendingQueryReply.entries[2].descriptor['dateCreated']).to.equal(write3Data.message.descriptor.dateCreated);

      // createdDescending test
      const createdDescendingQueryData = await TestDataGenerator.generateRecordsQuery({
        requester : alice,
        dateSort  : DateSort.CreatedDescending,
        filter    : { schema }
      });
      const createdDescendingQueryReply = await handleRecordsQuery({
        tenant: alice.did, message: createdDescendingQueryData.message, messageStore, didResolver
      });

      expect(createdDescendingQueryReply.entries[0].descriptor['dateCreated']).to.equal(write3Data.message.descriptor.dateCreated);
      expect(createdDescendingQueryReply.entries[1].descriptor['dateCreated']).to.equal(write2Data.message.descriptor.dateCreated);
      expect(createdDescendingQueryReply.entries[2].descriptor['dateCreated']).to.equal(write1Data.message.descriptor.dateCreated);

      // publishedAscending test
      const publishedAscendingQueryData = await TestDataGenerator.generateRecordsQuery({
        requester : alice,
        dateSort  : DateSort.PublishedAscending,
        filter    : { schema }
      });
      const publishedAscendingQueryReply = await handleRecordsQuery({
        tenant: alice.did, message: publishedAscendingQueryData.message, messageStore, didResolver
      });

      expect(publishedAscendingQueryReply.entries[0].descriptor['datePublished']).to.equal(write1Data.message.descriptor.datePublished);
      expect(publishedAscendingQueryReply.entries[1].descriptor['datePublished']).to.equal(write2Data.message.descriptor.datePublished);
      expect(publishedAscendingQueryReply.entries[2].descriptor['datePublished']).to.equal(write3Data.message.descriptor.datePublished);

      // publishedDescending test
      const publishedDescendingQueryData = await TestDataGenerator.generateRecordsQuery({
        requester : alice,
        dateSort  : DateSort.PublishedDescending,
        filter    : { schema }
      });
      const publishedDescendingQueryReply = await handleRecordsQuery({
        tenant: alice.did, message: publishedDescendingQueryData.message, messageStore, didResolver
      });

      expect(publishedDescendingQueryReply.entries[0].descriptor['datePublished']).to.equal(write3Data.message.descriptor.datePublished);
      expect(publishedDescendingQueryReply.entries[1].descriptor['datePublished']).to.equal(write2Data.message.descriptor.datePublished);
      expect(publishedDescendingQueryReply.entries[2].descriptor['datePublished']).to.equal(write1Data.message.descriptor.datePublished);
    });

    it('should only return published records and unpublished records that is meant for requester', async () => {
      // write three records into Alice's DB:
      // 1st is unpublished
      // 2nd is also unpublished but is meant for (has recipient as) Bob
      // 3rd is also unpublished but is authored (sent) by Bob
      // 4th is published
      const alice = await DidKeyResolver.generate();
      const bob = await DidKeyResolver.generate();
      const schema = 'schema1';
      const record1Data = await TestDataGenerator.generateRecordsWrite(
        { requester: alice, schema, data: Encoder.stringToBytes('1') }
      );
      const record2Data = await TestDataGenerator.generateRecordsWrite(
        { requester: alice, schema, data: Encoder.stringToBytes('2'), recipientDid: bob.did }
      );
      const record3Data = await TestDataGenerator.generateRecordsWrite(
        { requester: bob, recipientDid: alice.did, schema, data: Encoder.stringToBytes('3') }
      );
      const record4Data = await TestDataGenerator.generateRecordsWrite(
        { requester: alice, schema, data: Encoder.stringToBytes('4'), published: true }
      );

      // directly inserting data to datastore so that we don't have to setup to grant Bob permission to write to Alice's DWN
      const additionalIndexes1 = await constructRecordsWriteIndexes(alice.did, record1Data.recordsWrite, true);
      const additionalIndexes2 = await constructRecordsWriteIndexes(alice.did, record2Data.recordsWrite, true);
      const additionalIndexes3 = await constructRecordsWriteIndexes(alice.did, record3Data.recordsWrite, true);
      const additionalIndexes4 = await constructRecordsWriteIndexes(alice.did, record4Data.recordsWrite, true);
      await messageStore.put(record1Data.message, additionalIndexes1, record1Data.dataStream);
      await messageStore.put(record2Data.message, additionalIndexes2, record2Data.dataStream);
      await messageStore.put(record3Data.message, additionalIndexes3, record3Data.dataStream);
      await messageStore.put(record4Data.message, additionalIndexes4, record4Data.dataStream);

      // test correctness for Bob's query
      const bobQueryMessageData = await TestDataGenerator.generateRecordsQuery({
        requester : bob,
        filter    : { schema }
      });

      const replyToBob = await handleRecordsQuery({ tenant: alice.did, message: bobQueryMessageData.message, messageStore, didResolver });

      expect(replyToBob.status.code).to.equal(200);
      expect(replyToBob.entries?.length).to.equal(3); // expect 3 records

      const privateRecordsForBob = replyToBob.entries.filter(message => (message as any).encodedData === Encoder.stringToBase64Url('2'));
      const privateRecordsFromBob = replyToBob.entries.filter(message => (message as any).encodedData === Encoder.stringToBase64Url('3'));
      const publicRecords = replyToBob.entries.filter(message => (message as any).encodedData === Encoder.stringToBase64Url('4'));
      expect(privateRecordsForBob.length).to.equal(1);
      expect(privateRecordsFromBob.length).to.equal(1);
      expect(publicRecords.length).to.equal(1);

      // test correctness for Alice's query
      const aliceQueryMessageData = await TestDataGenerator.generateRecordsQuery({
        requester : alice,
        filter    : { schema }
      });

      const replyToAliceQuery = await handleRecordsQuery({ tenant: alice.did, message: aliceQueryMessageData.message, messageStore, didResolver });

      expect(replyToAliceQuery.status.code).to.equal(200);
      expect(replyToAliceQuery.entries?.length).to.equal(4); // expect all 4 records
    });

    // https://github.com/TBD54566975/dwn-sdk-js/issues/170
    it('#170 - should treat records with `published` explicitly set to `false` as unpublished', async () => {
      const alice = await DidKeyResolver.generate();
      const bob = await DidKeyResolver.generate();
      const schema = 'schema1';
      const unpublishedRecordsWrite = await TestDataGenerator.generateRecordsWrite(
        { requester: alice, schema, data: Encoder.stringToBytes('1'), published: false } // explicitly setting `published` to `false`
      );

      const result1 = await handleRecordsWrite({
        tenant: alice.did, message: unpublishedRecordsWrite.message, messageStore, didResolver, dataStream: unpublishedRecordsWrite.dataStream
      });
      expect(result1.status.code).to.equal(202);

      // alice should be able to see the unpublished record
      const queryByAlice = await TestDataGenerator.generateRecordsQuery({
        requester : alice,
        filter    : { schema }
      });
      const replyToAliceQuery = await handleRecordsQuery({ tenant: alice.did, message: queryByAlice.message, messageStore, didResolver });
      expect(replyToAliceQuery.status.code).to.equal(200);
      expect(replyToAliceQuery.entries?.length).to.equal(1);

      // actual test: bob should not be able to see unpublished record
      const queryByBob = await TestDataGenerator.generateRecordsQuery({
        requester : bob,
        filter    : { schema }
      });
      const replyToBobQuery = await handleRecordsQuery({ tenant: alice.did, message: queryByBob.message, messageStore, didResolver });
      expect(replyToBobQuery.status.code).to.equal(200);
      expect(replyToBobQuery.entries?.length).to.equal(0);
    });

    it('should throw if a non-owner requester querying for records not intended for the requester (as recipient)', async () => {
      const alice = await DidKeyResolver.generate();
      const bob = await DidKeyResolver.generate();
      const carol = await DidKeyResolver.generate();

      const bobQueryMessageData = await TestDataGenerator.generateRecordsQuery({
        requester : bob,
        filter    : { recipient: carol.did } // bob querying carol's records
      });

      const replyToBobQuery = await handleRecordsQuery({ tenant: alice.did, message: bobQueryMessageData.message, messageStore, didResolver });

      expect(replyToBobQuery.status.code).to.equal(401);
      expect(replyToBobQuery.status.detail).to.contain('not allowed to query records');
    });

    it('should allow DWN owner to use `recipient` as a filter in queries', async () => {
      const alice = await DidKeyResolver.generate();
      const bob = await DidKeyResolver.generate();

      const bobQueryMessageData = await TestDataGenerator.generateRecordsQuery({
        requester : alice,
        filter    : { recipient: bob.did } // alice as the DWN owner querying bob's records
      });

      const replyToBobQuery = await handleRecordsQuery({ tenant: alice.did, message: bobQueryMessageData.message, messageStore, didResolver });

      expect(replyToBobQuery.status.code).to.equal(200);
    });

    it('should not fetch entries across tenants', async () => {
      // insert three messages into DB, two with matching schema
      const alice = await DidKeyResolver.generate();
      const bob = await DidKeyResolver.generate();
      const schema = 'myAwesomeSchema';
      const recordsWriteMessage1Data = await TestDataGenerator.generateRecordsWrite({ requester: alice, schema });
      const recordsWriteMessage2Data = await TestDataGenerator.generateRecordsWrite({ requester: bob, schema });

      const aliceQueryMessageData = await TestDataGenerator.generateRecordsQuery({
        requester : alice,
        filter    : { schema }
      });

      // insert data into 2 different tenants
      const didResolver = new DidResolver([new DidKeyResolver()]);
      await handleRecordsWrite({
        tenant: alice.did, message: recordsWriteMessage1Data.message, messageStore, didResolver, dataStream: recordsWriteMessage1Data.dataStream
      });
      await handleRecordsWrite({
        tenant: bob.did, message: recordsWriteMessage2Data.message, messageStore, didResolver, dataStream: recordsWriteMessage2Data.dataStream
      });

      const reply = await handleRecordsQuery({ tenant: alice.did, message: aliceQueryMessageData.message, messageStore, didResolver });

      expect(reply.status.code).to.equal(200);
      expect(reply.entries?.length).to.equal(1);
    });
  });

  it('should return 401 if signature check fails', async () => {
    const { requester, message } = await TestDataGenerator.generateRecordsQuery();

    // setting up a stub did resolver & message store
    // intentionally not supplying the public key so a different public key is generated to simulate invalid signature
    const mismatchingPersona = await TestDataGenerator.generatePersona({ did: requester.did, keyId: requester.keyId });
    const didResolver = TestStubGenerator.createDidResolverStub(mismatchingPersona);
    const messageStore = sinon.createStubInstance(MessageStoreLevel);

    const tenant = requester.did;
    const reply = await handleRecordsQuery({ tenant, message, messageStore, didResolver });

    expect(reply.status.code).to.equal(401);
  });

  it('should return 400 if fail parsing the message', async () => {
    const { requester, message } = await TestDataGenerator.generateRecordsQuery();
    const tenant = requester.did;

    // setting up a stub method resolver & message store
    const didResolver = TestStubGenerator.createDidResolverStub(requester);
    const messageStore = sinon.createStubInstance(MessageStoreLevel);

    // stub the `parse()` function to throw an error
    sinon.stub(RecordsQuery, 'parse').throws('anyError');
    const reply = await handleRecordsQuery({ tenant, message, messageStore, didResolver });

    expect(reply.status.code).to.equal(400);
  });
});
<|MERGE_RESOLUTION|>--- conflicted
+++ resolved
@@ -7,7 +7,6 @@
 import { handleRecordsQuery } from '../../../../src/interfaces/records/handlers/records-query.js';
 import { Jws } from '../../../../src/utils/jws.js';
 import { MessageStoreLevel } from '../../../../src/store/message-store-level.js';
-import { Temporal } from '@js-temporal/polyfill';
 import { TestDataGenerator } from '../../../utils/test-data-generator.js';
 import { TestStubGenerator } from '../../../utils/test-stub-generator.js';
 
@@ -131,169 +130,6 @@
       const recordsQuery3 = await TestDataGenerator.generateRecordsQuery({ requester: alice, filter: { attester: carol.did } });
       const reply3 = await handleRecordsQuery({ tenant: alice.did, message: recordsQuery3.message, messageStore, didResolver });
       expect(reply3.entries?.length).to.equal(0);
-    });
-
-    it('should be able to range query by `dateCreated`', async () => {
-      // scenario: 3 records authored by alice, created on first of 2021, 2022, and 2023 respectively, only the first 2 records share the same schema
-      const firstDayOf2021 = Temporal.PlainDateTime.from({ year: 2021, month: 1, day: 1 }).toString({ smallestUnit: 'microseconds' });
-      const firstDayOf2022 = Temporal.PlainDateTime.from({ year: 2022, month: 1, day: 1 }).toString({ smallestUnit: 'microseconds' });
-      const firstDayOf2023 = Temporal.PlainDateTime.from({ year: 2023, month: 1, day: 1 }).toString({ smallestUnit: 'microseconds' });
-      const alice = await DidKeyResolver.generate();
-      const write1 = await TestDataGenerator.generateRecordsWrite({ requester: alice, dateCreated: firstDayOf2021, dateModified: firstDayOf2021 });
-      const write2 = await TestDataGenerator.generateRecordsWrite({ requester: alice, dateCreated: firstDayOf2022, dateModified: firstDayOf2022 });
-      const write3 = await TestDataGenerator.generateRecordsWrite({ requester: alice, dateCreated: firstDayOf2023, dateModified: firstDayOf2023 });
-
-      // insert data
-<<<<<<< HEAD
-      const writeReply1 = await handleRecordsWrite(alice.did, write1.message, messageStore, didResolver);
-      const writeReply2 = await handleRecordsWrite(alice.did, write2.message, messageStore, didResolver);
-      const writeReply3 = await handleRecordsWrite(alice.did, write3.message, messageStore, didResolver);
-=======
-      const writeReply1 = await handleRecordsWrite({
-        tenant: alice.did, message: write1.message, messageStore, didResolver, dataStream: write1.dataStream
-      });
-      const writeReply2 = await handleRecordsWrite({
-        tenant: alice.did, message: write2.message, messageStore, didResolver, dataStream: write2.dataStream
-      });
-      const writeReply3 = await handleRecordsWrite({
-        tenant: alice.did, message: write3.message, messageStore, didResolver, dataStream: write3.dataStream
-      });
->>>>>>> 16b03d1c
-      expect(writeReply1.status.code).to.equal(202);
-      expect(writeReply2.status.code).to.equal(202);
-      expect(writeReply3.status.code).to.equal(202);
-
-      // testing `from` range
-      const lastDayOf2021 = Temporal.PlainDateTime.from({ year: 2021, month: 12, day: 31 }).toString({ smallestUnit: 'microseconds' });
-      const recordsQuery1 = await TestDataGenerator.generateRecordsQuery({
-        requester : alice,
-        filter    : { dateCreated: { from: lastDayOf2021 } },
-        dateSort  : DateSort.CreatedAscending
-      });
-<<<<<<< HEAD
-      const reply1 = await handleRecordsQuery(alice.did, recordsQuery1.message, messageStore, didResolver);
-      expect(reply1.entries?.length).to.equal(2);
-      expect((reply1.entries[0] as RecordsWriteMessage).encodedData).to.equal(write2.message.encodedData);
-      expect((reply1.entries[1] as RecordsWriteMessage).encodedData).to.equal(write3.message.encodedData);
-=======
-      const reply1 = await handleRecordsQuery({ tenant: alice.did, message: recordsQuery1.message, messageStore, didResolver });
-      expect(reply1.entries?.length).to.equal(2);
-      expect((reply1.entries[0] as any).encodedData).to.equal(Encoder.bytesToBase64Url(write2.dataBytes));
-      expect((reply1.entries[1] as any).encodedData).to.equal(Encoder.bytesToBase64Url(write3.dataBytes));
->>>>>>> 16b03d1c
-
-      // testing `to` range
-      const lastDayOf2022 = Temporal.PlainDateTime.from({ year: 2022, month: 12, day: 31 }).toString({ smallestUnit: 'microseconds' });
-      const recordsQuery2 = await TestDataGenerator.generateRecordsQuery({
-        requester : alice,
-        filter    : { dateCreated: { to: lastDayOf2022 } },
-        dateSort  : DateSort.CreatedAscending
-      });
-<<<<<<< HEAD
-      const reply2 = await handleRecordsQuery(alice.did, recordsQuery2.message, messageStore, didResolver);
-      expect(reply2.entries?.length).to.equal(2);
-      expect((reply2.entries[0] as RecordsWriteMessage).encodedData).to.equal(write1.message.encodedData);
-      expect((reply2.entries[1] as RecordsWriteMessage).encodedData).to.equal(write2.message.encodedData);
-=======
-      const reply2 = await handleRecordsQuery({ tenant: alice.did, message: recordsQuery2.message, messageStore, didResolver });
-      expect(reply2.entries?.length).to.equal(2);
-      expect((reply2.entries[0] as any).encodedData).to.equal(Encoder.bytesToBase64Url(write1.dataBytes));
-      expect((reply2.entries[1] as any).encodedData).to.equal(Encoder.bytesToBase64Url(write2.dataBytes));
->>>>>>> 16b03d1c
-
-      // testing `from` and `to` range
-      const lastDayOf2023 = Temporal.PlainDateTime.from({ year: 2023, month: 12, day: 31 }).toString({ smallestUnit: 'microseconds' });
-      const recordsQuery3 = await TestDataGenerator.generateRecordsQuery({
-        requester : alice,
-        filter    : { dateCreated: { from: lastDayOf2022, to: lastDayOf2023 } },
-        dateSort  : DateSort.CreatedAscending
-      });
-<<<<<<< HEAD
-      const reply3 = await handleRecordsQuery(alice.did, recordsQuery3.message, messageStore, didResolver);
-      expect(reply3.entries?.length).to.equal(1);
-      expect((reply3.entries[0] as RecordsWriteMessage).encodedData).to.equal(write3.message.encodedData);
-=======
-      const reply3 = await handleRecordsQuery({ tenant: alice.did, message: recordsQuery3.message, messageStore, didResolver });
-      expect(reply3.entries?.length).to.equal(1);
-      expect((reply3.entries[0] as any).encodedData).to.equal(Encoder.bytesToBase64Url(write3.dataBytes));
->>>>>>> 16b03d1c
-
-      // testing edge case where value equals `from` and `to`
-      const recordsQuery4 = await TestDataGenerator.generateRecordsQuery({
-        requester : alice,
-        filter    : { dateCreated: { from: firstDayOf2022, to: firstDayOf2023 } },
-        dateSort  : DateSort.CreatedAscending
-      });
-<<<<<<< HEAD
-      const reply4 = await handleRecordsQuery(alice.did, recordsQuery4.message, messageStore, didResolver);
-      expect(reply4.entries?.length).to.equal(2);
-      expect((reply4.entries[0] as RecordsWriteMessage).encodedData).to.equal(write2.message.encodedData);
-      expect((reply4.entries[1] as RecordsWriteMessage).encodedData).to.equal(write3.message.encodedData);
-=======
-      const reply4 = await handleRecordsQuery({ tenant: alice.did, message: recordsQuery4.message, messageStore, didResolver });
-      expect(reply4.entries?.length).to.equal(2);
-      expect((reply4.entries[0] as any).encodedData).to.equal(Encoder.bytesToBase64Url(write2.dataBytes));
-      expect((reply4.entries[1] as any).encodedData).to.equal(Encoder.bytesToBase64Url(write3.dataBytes));
->>>>>>> 16b03d1c
-    });
-
-    it('should be able use range and exact match queries at the same time', async () => {
-      // scenario: 3 records authored by alice, created on first of 2021, 2022, and 2023 respectively, only the first 2 records share the same schema
-      const firstDayOf2021 = Temporal.PlainDateTime.from({ year: 2021, month: 1, day: 1 }).toString({ smallestUnit: 'microseconds' });
-      const firstDayOf2022 = Temporal.PlainDateTime.from({ year: 2022, month: 1, day: 1 }).toString({ smallestUnit: 'microseconds' });
-      const firstDayOf2023 = Temporal.PlainDateTime.from({ year: 2023, month: 1, day: 1 }).toString({ smallestUnit: 'microseconds' });
-      const alice = await DidKeyResolver.generate();
-      const schema = '2021And2022Schema';
-      const write1 = await TestDataGenerator.generateRecordsWrite({
-        requester: alice, dateCreated: firstDayOf2021, dateModified: firstDayOf2021, schema
-      });
-      const write2 = await TestDataGenerator.generateRecordsWrite({
-        requester: alice, dateCreated: firstDayOf2022, dateModified: firstDayOf2022, schema
-      });
-      const write3 = await TestDataGenerator.generateRecordsWrite({
-        requester: alice, dateCreated: firstDayOf2023, dateModified: firstDayOf2023
-      });
-
-      // insert data
-<<<<<<< HEAD
-      const writeReply1 = await handleRecordsWrite(alice.did, write1.message, messageStore, didResolver);
-      const writeReply2 = await handleRecordsWrite(alice.did, write2.message, messageStore, didResolver);
-      const writeReply3 = await handleRecordsWrite(alice.did, write3.message, messageStore, didResolver);
-=======
-      const writeReply1 = await handleRecordsWrite({
-        tenant: alice.did, message: write1.message, messageStore, didResolver, dataStream: write1.dataStream
-      });
-      const writeReply2 = await handleRecordsWrite({
-        tenant: alice.did, message: write2.message, messageStore, didResolver, dataStream: write2.dataStream
-      });
-      const writeReply3 = await handleRecordsWrite({
-        tenant: alice.did, message: write3.message, messageStore, didResolver, dataStream: write3.dataStream
-      });
->>>>>>> 16b03d1c
-      expect(writeReply1.status.code).to.equal(202);
-      expect(writeReply2.status.code).to.equal(202);
-      expect(writeReply3.status.code).to.equal(202);
-
-      // testing range criterion with another exact match
-      const lastDayOf2021 = Temporal.PlainDateTime.from({ year: 2021, month: 12, day: 31 }).toString({ smallestUnit: 'microseconds' });
-      const lastDayOf2023 = Temporal.PlainDateTime.from({ year: 2023, month: 12, day: 31 }).toString({ smallestUnit: 'microseconds' });
-      const recordsQuery5 = await TestDataGenerator.generateRecordsQuery({
-        requester : alice,
-        filter    : {
-          schema, // by itself selects the first 2 records
-          dateCreated: { from: lastDayOf2021, to: lastDayOf2023 } // by itself selects the last 2 records
-        },
-        dateSort: DateSort.CreatedAscending
-      });
-<<<<<<< HEAD
-      const reply = await handleRecordsQuery(alice.did, recordsQuery5.message, messageStore, didResolver);
-      expect(reply.entries?.length).to.equal(1);
-      expect((reply.entries[0] as RecordsWriteMessage).encodedData).to.equal(write2.message.encodedData);
-=======
-      const reply = await handleRecordsQuery({ tenant: alice.did, message: recordsQuery5.message, messageStore, didResolver });
-      expect(reply.entries?.length).to.equal(1);
-      expect((reply.entries[0] as any).encodedData).to.equal(Encoder.bytesToBase64Url(write2.dataBytes));
->>>>>>> 16b03d1c
     });
 
     it('should not include `authorization` in returned records', async () => {
