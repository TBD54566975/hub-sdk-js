import chaiAsPromised from 'chai-as-promised';
import sinon from 'sinon';
import chai, { expect } from 'chai';

import { Comparer } from '../../../utils/comparer.js';
import { DataStoreLevel } from '../../../../src/store/data-store-level.js';
import { DidKeyResolver } from '../../../../src/did/did-key-resolver.js';
import { MessageStoreLevel } from '../../../../src/store/message-store-level.js';
import { RecordsReadHandler } from '../../../../src/interfaces/records/handlers/records-read.js';
import { TestDataGenerator } from '../../../utils/test-data-generator.js';
import { TestStubGenerator } from '../../../utils/test-stub-generator.js';

import { DataStream, DidResolver, Dwn, Jws, RecordsDelete, RecordsRead } from '../../../../src/index.js';

chai.use(chaiAsPromised);

describe('RecordsReadHandler.handle()', () => {
  let didResolver: DidResolver;
  let messageStore: MessageStoreLevel;
  let dataStore: DataStoreLevel;
  let dwn: Dwn;

  describe('functional tests', () => {
    before(async () => {
      didResolver = new DidResolver([new DidKeyResolver()]);

      // important to follow this pattern to initialize and clean the message and data store in tests
      // so that different suites can reuse the same block store and index location for testing
      messageStore = new MessageStoreLevel({
        blockstoreLocation : 'TEST-MESSAGESTORE',
        indexLocation      : 'TEST-INDEX'
      });

      dataStore = new DataStoreLevel({
        blockstoreLocation: 'TEST-DATASTORE'
      });

      dwn = await Dwn.create({ didResolver, messageStore, dataStore });
    });

    beforeEach(async () => {
      sinon.restore(); // wipe all previous stubs/spies/mocks/fakes

      // clean up before each test rather than after so that a test does not depend on other tests to do the clean up
      await messageStore.clear();
      await dataStore.clear();
    });

    after(async () => {
      await dwn.close();
    });

    it('should allow tenant to RecordsRead their own record', async () => {
      const alice = await DidKeyResolver.generate();

      // insert data
      const { message, dataStream, dataBytes } = await TestDataGenerator.generateRecordsWrite({ requester: alice });
      const writeReply = await dwn.processMessage(alice.did, message, dataStream);
      expect(writeReply.status.code).to.equal(202);

      // testing RecordsRead
      const recordsRead = await RecordsRead.create({
        recordId                    : message.recordId,
        authorizationSignatureInput : Jws.createSignatureInput(alice)
      });

      const readReply = await dwn.handleRecordsRead(alice.did, recordsRead.message);
      expect(readReply.status.code).to.equal(200);
      expect(readReply.record).to.exist;
      expect(readReply.record?.descriptor).to.exist;

<<<<<<< HEAD
      const dataFetched = await DataStream.toBytes(readReply.record!.data);
=======
      const dataFetched = await DataStream.toBytes(readReply.data!);
>>>>>>> 09a07b22
      expect(Comparer.byteArraysEqual(dataFetched, dataBytes!)).to.be.true;
    });

    it('should not allow non-tenant to RecordsRead their a record data', async () => {
      const alice = await DidKeyResolver.generate();

      // insert data
      const { message, dataStream } = await TestDataGenerator.generateRecordsWrite({ requester: alice });
      const writeReply = await dwn.processMessage(alice.did, message, dataStream);
      expect(writeReply.status.code).to.equal(202);

      // testing RecordsRead
      const bob = await DidKeyResolver.generate();

      const recordsRead = await RecordsRead.create({
        recordId                    : message.recordId,
        authorizationSignatureInput : Jws.createSignatureInput(bob)
      });

      const readReply = await dwn.processMessage(alice.did, recordsRead.message);
      expect(readReply.status.code).to.equal(401);
    });

    it('should allow reading of data that is published without `authorization`', async () => {
      const alice = await DidKeyResolver.generate();

      // insert public data
      const { message, dataStream, dataBytes } = await TestDataGenerator.generateRecordsWrite({ requester: alice, published: true });
      const writeReply = await dwn.processMessage(alice.did, message, dataStream);
      expect(writeReply.status.code).to.equal(202);

      // testing public RecordsRead
      const recordsRead = await RecordsRead.create({
        recordId: message.recordId
      });
      expect(recordsRead.author).to.be.undefined; // making sure no author/authorization is created

      const readReply = await dwn.handleRecordsRead(alice.did, recordsRead.message);
      expect(readReply.status.code).to.equal(200);

<<<<<<< HEAD
      const dataFetched = await DataStream.toBytes(readReply.record!.data);
=======
      const dataFetched = await DataStream.toBytes(readReply.data!);
>>>>>>> 09a07b22
      expect(Comparer.byteArraysEqual(dataFetched, dataBytes!)).to.be.true;
    });

    it('should allow an authenticated user to RecordRead data that is published', async () => {
      const alice = await DidKeyResolver.generate();

      // insert public data
      const { message, dataStream, dataBytes } = await TestDataGenerator.generateRecordsWrite({ requester: alice, published: true });
      const writeReply = await dwn.processMessage(alice.did, message, dataStream);
      expect(writeReply.status.code).to.equal(202);

      // testing public RecordsRead
      const bob = await DidKeyResolver.generate();

      const recordsRead = await RecordsRead.create({
        recordId                    : message.recordId,
        authorizationSignatureInput : Jws.createSignatureInput(bob)
      });

      const readReply = await dwn.handleRecordsRead(alice.did, recordsRead.message);
      expect(readReply.status.code).to.equal(200);

<<<<<<< HEAD
      const dataFetched = await DataStream.toBytes(readReply.record!.data);
=======
      const dataFetched = await DataStream.toBytes(readReply.data!);
>>>>>>> 09a07b22
      expect(Comparer.byteArraysEqual(dataFetched, dataBytes!)).to.be.true;
    });

    it('should return 404 RecordRead if data does not exist', async () => {
      const alice = await DidKeyResolver.generate();

      const recordsRead = await RecordsRead.create({
        recordId                    : `non-existent-record-id`,
        authorizationSignatureInput : Jws.createSignatureInput(alice)
      });

      const readReply = await dwn.processMessage(alice.did, recordsRead.message);
      expect(readReply.status.code).to.equal(404);
    });

    it('should return 404 RecordRead if data has been deleted', async () => {
      const alice = await DidKeyResolver.generate();

      // insert public data
      const { message, dataStream } = await TestDataGenerator.generateRecordsWrite({ requester: alice, published: true });
      const writeReply = await dwn.processMessage(alice.did, message, dataStream);
      expect(writeReply.status.code).to.equal(202);

      // ensure data is inserted
      const queryData = await TestDataGenerator.generateRecordsQuery({
        requester : alice,
        filter    : { recordId: message.recordId }
      });

      const reply = await dwn.processMessage(alice.did, queryData.message);
      expect(reply.status.code).to.equal(200);
      expect(reply.entries?.length).to.equal(1);

      // RecordsDelete
      const recordsDelete = await RecordsDelete.create({
        recordId                    : message.recordId,
        authorizationSignatureInput : Jws.createSignatureInput(alice)
      });

      const deleteReply = await dwn.processMessage(alice.did, recordsDelete.message);
      expect(deleteReply.status.code).to.equal(202);

      // RecordsRead
      const recordsRead = await RecordsRead.create({
        recordId                    : message.recordId,
        authorizationSignatureInput : Jws.createSignatureInput(alice)
      });

      const readReply = await dwn.processMessage(alice.did, recordsRead.message);
      expect(readReply.status.code).to.equal(404);
    });

    it('should return 404 underlying data store cannot locate the data', async () => {
      const alice = await DidKeyResolver.generate();

      sinon.stub(dataStore, 'get').resolves(undefined);

      // insert data
      const { message, dataStream } = await TestDataGenerator.generateRecordsWrite({ requester: alice });
      const writeReply = await dwn.processMessage(alice.did, message, dataStream);
      expect(writeReply.status.code).to.equal(202);

      // testing RecordsRead
      const recordsRead = await RecordsRead.create({
        recordId                    : message.recordId,
        authorizationSignatureInput : Jws.createSignatureInput(alice)
      });

      const readReply = await dwn.processMessage(alice.did, recordsRead.message);
      expect(readReply.status.code).to.equal(404);
    });
  });

  it('should return 401 if signature check fails', async () => {
    const alice = await DidKeyResolver.generate();
    const recordsRead = await RecordsRead.create({
      recordId                    : 'any-id',
      authorizationSignatureInput : Jws.createSignatureInput(alice)
    });

    // setting up a stub did resolver & message store
    // intentionally not supplying the public key so a different public key is generated to simulate invalid signature
    const mismatchingPersona = await TestDataGenerator.generatePersona({ did: alice.did, keyId: alice.keyId });
    const didResolver = TestStubGenerator.createDidResolverStub(mismatchingPersona);
    const messageStore = sinon.createStubInstance(MessageStoreLevel);
    const dataStore = sinon.createStubInstance(DataStoreLevel);

    const recordsReadHandler = new RecordsReadHandler(didResolver, messageStore, dataStore);
    const reply = await recordsReadHandler.handle({ tenant: alice.did, message: recordsRead.message });
    expect(reply.status.code).to.equal(401);
  });

  it('should return 400 if fail parsing the message', async () => {
    const alice = await DidKeyResolver.generate();
    const recordsRead = await RecordsRead.create({
      recordId                    : 'any-id',
      authorizationSignatureInput : Jws.createSignatureInput(alice)
    });

    // setting up a stub method resolver & message store
    const messageStore = sinon.createStubInstance(MessageStoreLevel);
    const dataStore = sinon.createStubInstance(DataStoreLevel);

    const recordsReadHandler = new RecordsReadHandler(didResolver, messageStore, dataStore);

    // stub the `parse()` function to throw an error
    sinon.stub(RecordsRead, 'parse').throws('anyError');
    const reply = await recordsReadHandler.handle({ tenant: alice.did, message: recordsRead.message });

    expect(reply.status.code).to.equal(400);
  });
});<|MERGE_RESOLUTION|>--- conflicted
+++ resolved
@@ -69,11 +69,7 @@
       expect(readReply.record).to.exist;
       expect(readReply.record?.descriptor).to.exist;
 
-<<<<<<< HEAD
-      const dataFetched = await DataStream.toBytes(readReply.record!.data);
-=======
-      const dataFetched = await DataStream.toBytes(readReply.data!);
->>>>>>> 09a07b22
+      const dataFetched = await DataStream.toBytes(readReply.record!.data!);
       expect(Comparer.byteArraysEqual(dataFetched, dataBytes!)).to.be.true;
     });
 
@@ -114,11 +110,7 @@
       const readReply = await dwn.handleRecordsRead(alice.did, recordsRead.message);
       expect(readReply.status.code).to.equal(200);
 
-<<<<<<< HEAD
-      const dataFetched = await DataStream.toBytes(readReply.record!.data);
-=======
-      const dataFetched = await DataStream.toBytes(readReply.data!);
->>>>>>> 09a07b22
+      const dataFetched = await DataStream.toBytes(readReply.record!.data!);
       expect(Comparer.byteArraysEqual(dataFetched, dataBytes!)).to.be.true;
     });
 
@@ -141,11 +133,7 @@
       const readReply = await dwn.handleRecordsRead(alice.did, recordsRead.message);
       expect(readReply.status.code).to.equal(200);
 
-<<<<<<< HEAD
-      const dataFetched = await DataStream.toBytes(readReply.record!.data);
-=======
-      const dataFetched = await DataStream.toBytes(readReply.data!);
->>>>>>> 09a07b22
+      const dataFetched = await DataStream.toBytes(readReply.record!.data!);
       expect(Comparer.byteArraysEqual(dataFetched, dataBytes!)).to.be.true;
     });
 
