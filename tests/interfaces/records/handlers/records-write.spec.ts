import type { EncryptionInput } from '../../../../src/interfaces/records/messages/records-write.js';
import type { GenerateFromRecordsWriteOut } from '../../../utils/test-data-generator.js';
import type { QueryResultEntry } from '../../../../src/core/types.js';
import type { RecordsWriteMessage } from '../../../../src/interfaces/records/types.js';

import chaiAsPromised from 'chai-as-promised';
import credentialIssuanceProtocolDefinition from '../../../vectors/protocol-definitions/credential-issuance.json' assert { type: 'json' };
import dexProtocolDefinition from '../../../vectors/protocol-definitions/dex.json' assert { type: 'json' };
import emailProtocolDefinition from '../../../vectors/protocol-definitions/email.json' assert { type: 'json' };
import messageProtocolDefinition from '../../../vectors/protocol-definitions/message.json' assert { type: 'json' };
import privateProtocol from '../../../vectors/protocol-definitions/private-protocol.json' assert { type: 'json' };
import sinon from 'sinon';
import socialMediaProtocolDefinition from '../../../vectors/protocol-definitions/social-media.json' assert { type: 'json' };
import chai, { expect } from 'chai';

import { ArrayUtility } from '../../../../src/utils/array.js';
import { base64url } from 'multiformats/bases/base64';
import { DataStoreLevel } from '../../../../src/store/data-store-level.js';
import { DataStream } from '../../../../src/utils/data-stream.js';
import { DidKeyResolver } from '../../../../src/did/did-key-resolver.js';
import { DidResolver } from '../../../../src/did/did-resolver.js';
import { Dwn } from '../../../../src/dwn.js';
import { DwnErrorCode } from '../../../../src/core/dwn-error.js';
import { Encoder } from '../../../../src/utils/encoder.js';
import { EventLogLevel } from '../../../../src/event-log/event-log-level.js';
import { GeneralJwsSigner } from '../../../../src/jose/jws/general/signer.js';
import { getCurrentTimeInHighPrecision } from '../../../../src/utils/time.js';
import { Jws } from '../../../../src/utils/jws.js';
import { KeyDerivationScheme } from '../../../../src/index.js';
import { Message } from '../../../../src/core/message.js';
import { MessageStoreLevel } from '../../../../src/store/message-store-level.js';
import { ProtocolActor } from '../../../../src/interfaces/protocols/types.js';
import { RecordsRead } from '../../../../src/interfaces/records/messages/records-read.js';
import { RecordsWrite } from '../../../../src/interfaces/records/messages/records-write.js';
import { RecordsWriteHandler } from '../../../../src/interfaces/records/handlers/records-write.js';
import { TestDataGenerator } from '../../../utils/test-data-generator.js';
import { TestStubGenerator } from '../../../utils/test-stub-generator.js';

import { Cid, computeCid } from '../../../../src/utils/cid.js';
import { Encryption, EncryptionAlgorithm } from '../../../../src/utils/encryption.js';

chai.use(chaiAsPromised);

describe('RecordsWriteHandler.handle()', () => {
  let didResolver: DidResolver;
  let messageStore: MessageStoreLevel;
  let dataStore: DataStoreLevel;
  let eventLog: EventLogLevel;
  let dwn: Dwn;

  describe('functional tests', () => {
    before(async () => {
      didResolver = new DidResolver([new DidKeyResolver()]);

      // important to follow this pattern to initialize and clean the message and data store in tests
      // so that different suites can reuse the same block store and index location for testing
      messageStore = new MessageStoreLevel({
        blockstoreLocation : 'TEST-MESSAGESTORE',
        indexLocation      : 'TEST-INDEX'
      });

      dataStore = new DataStoreLevel({
        blockstoreLocation: 'TEST-DATASTORE'
      });

      eventLog = new EventLogLevel({
        location: 'TEST-EVENTLOG'
      });

      dwn = await Dwn.create({ didResolver, messageStore, dataStore, eventLog });
    });

    beforeEach(async () => {
      sinon.restore(); // wipe all previous stubs/spies/mocks/fakes

      // clean up before each test rather than after so that a test does not depend on other tests to do the clean up
      await messageStore.clear();
      await dataStore.clear();
      await eventLog.clear();
    });

    after(async () => {
      await dwn.close();
    });

    it('should only be able to overwrite existing record if new record has a later `dateModified` value', async () => {
      // write a message into DB
      const author = await DidKeyResolver.generate();
      const data1 = new TextEncoder().encode('data1');
      const recordsWriteMessageData = await TestDataGenerator.generateRecordsWrite({ author, data: data1 });

      const tenant = author.did;
      const recordsWriteReply = await dwn.processMessage(tenant, recordsWriteMessageData.message, recordsWriteMessageData.dataStream);
      expect(recordsWriteReply.status.code).to.equal(202);

      const recordId = recordsWriteMessageData.message.recordId;
      const recordsQueryMessageData = await TestDataGenerator.generateRecordsQuery({
        author,
        filter: { recordId }
      });

      // verify the message written can be queried
      const recordsQueryReply = await dwn.processMessage(tenant, recordsQueryMessageData.message);
      expect(recordsQueryReply.status.code).to.equal(200);
      expect(recordsQueryReply.entries?.length).to.equal(1);
      expect(recordsQueryReply.entries![0].encodedData).to.equal(base64url.baseEncode(data1));

      // generate and write a new RecordsWrite to overwrite the existing record
      // a new RecordsWrite by default will have a later `dateModified`
      const newDataBytes = Encoder.stringToBytes('new data');
      const newDataEncoded = Encoder.bytesToBase64Url(newDataBytes);
      const newRecordsWrite = await TestDataGenerator.generateFromRecordsWrite({
        author,
        existingWrite : recordsWriteMessageData.recordsWrite,
        data          : newDataBytes
      });

      // sanity check that old data and new data are different
      expect(newDataEncoded).to.not.equal(Encoder.bytesToBase64Url(recordsWriteMessageData.dataBytes!));

      const newRecordsWriteReply = await dwn.processMessage(tenant, newRecordsWrite.message, newRecordsWrite.dataStream);
      expect(newRecordsWriteReply.status.code).to.equal(202);

      // verify new record has overwritten the existing record
      const newRecordsQueryReply = await dwn.processMessage(tenant, recordsQueryMessageData.message);

      expect(newRecordsQueryReply.status.code).to.equal(200);
      expect(newRecordsQueryReply.entries?.length).to.equal(1);
      expect(newRecordsQueryReply.entries![0].encodedData).to.equal(newDataEncoded);

      // try to write the older message to store again and verify that it is not accepted
      const thirdRecordsWriteReply = await dwn.processMessage(tenant, recordsWriteMessageData.message, recordsWriteMessageData.dataStream);
      expect(thirdRecordsWriteReply.status.code).to.equal(409); // expecting to fail

      // expecting unchanged
      const thirdRecordsQueryReply = await dwn.processMessage(tenant, recordsQueryMessageData.message);
      expect(thirdRecordsQueryReply.status.code).to.equal(200);
      expect(thirdRecordsQueryReply.entries?.length).to.equal(1);
      expect(thirdRecordsQueryReply.entries![0].encodedData).to.equal(newDataEncoded);
    });

    it('should only be able to overwrite existing record if new message CID is larger when `dateModified` value is the same', async () => {
      // start by writing an originating message
      const author = await TestDataGenerator.generatePersona();
      const tenant = author.did;
      const originatingMessageData = await TestDataGenerator.generateRecordsWrite({
        author,
        data: Encoder.stringToBytes('unused')
      });

      // setting up a stub DID resolver
      TestStubGenerator.stubDidResolver(didResolver, [author]);

      const originatingMessageWriteReply = await dwn.processMessage(tenant, originatingMessageData.message, originatingMessageData.dataStream);
      expect(originatingMessageWriteReply.status.code).to.equal(202);

      // generate two new RecordsWrite messages with the same `dateModified` value
      const dateModified = getCurrentTimeInHighPrecision();
      const recordsWrite1 = await TestDataGenerator.generateFromRecordsWrite({
        author,
        existingWrite: originatingMessageData.recordsWrite,
        dateModified
      });
      const recordsWrite2 = await TestDataGenerator.generateFromRecordsWrite({
        author,
        existingWrite: originatingMessageData.recordsWrite,
        dateModified
      });

      // determine the lexicographical order of the two messages
      const message1Cid = await Message.getCid(recordsWrite1.message);
      const message2Cid = await Message.getCid(recordsWrite2.message);
      let newerWrite: GenerateFromRecordsWriteOut;
      let olderWrite: GenerateFromRecordsWriteOut;
      if (message1Cid > message2Cid) {
        newerWrite = recordsWrite1;
        olderWrite = recordsWrite2;
      } else {
        newerWrite = recordsWrite2;
        olderWrite = recordsWrite1;
      }

      // write the message with the smaller lexicographical message CID first
      const recordsWriteReply = await dwn.processMessage(tenant, olderWrite.message, olderWrite.dataStream);
      expect(recordsWriteReply.status.code).to.equal(202);

      // query to fetch the record
      const recordsQueryMessageData = await TestDataGenerator.generateRecordsQuery({
        author,
        filter: { recordId: originatingMessageData.message.recordId }
      });

      // verify the data is written
      const recordsQueryReply = await dwn.processMessage(tenant, recordsQueryMessageData.message);
      expect(recordsQueryReply.status.code).to.equal(200);
      expect(recordsQueryReply.entries?.length).to.equal(1);
      expect((recordsQueryReply.entries![0] as RecordsWriteMessage).descriptor.dataCid)
        .to.equal(olderWrite.message.descriptor.dataCid);

      // attempt to write the message with larger lexicographical message CID
      const newRecordsWriteReply = await dwn.processMessage(tenant, newerWrite.message, newerWrite.dataStream);
      expect(newRecordsWriteReply.status.code).to.equal(202);

      // verify new record has overwritten the existing record
      const newRecordsQueryReply = await dwn.processMessage(tenant, recordsQueryMessageData.message);
      expect(newRecordsQueryReply.status.code).to.equal(200);
      expect(newRecordsQueryReply.entries?.length).to.equal(1);
      expect((newRecordsQueryReply.entries![0] as RecordsWriteMessage).descriptor.dataCid)
        .to.equal(newerWrite.message.descriptor.dataCid);

      // try to write the message with smaller lexicographical message CID again
      const thirdRecordsWriteReply = await dwn.processMessage(
        tenant,
        olderWrite.message,
        DataStream.fromBytes(olderWrite.dataBytes) // need to create data stream again since it's already used above
      );
      expect(thirdRecordsWriteReply.status.code).to.equal(409); // expecting to fail

      // verify the message in store is still the one with larger lexicographical message CID
      const thirdRecordsQueryReply = await dwn.processMessage(tenant, recordsQueryMessageData.message);
      expect(thirdRecordsQueryReply.status.code).to.equal(200);
      expect(thirdRecordsQueryReply.entries?.length).to.equal(1);
      expect((thirdRecordsQueryReply.entries![0] as RecordsWriteMessage).descriptor.dataCid)
        .to.equal(newerWrite.message.descriptor.dataCid); // expecting unchanged
    });

    it('should not allow changes to immutable properties', async () => {
      const initialWriteData = await TestDataGenerator.generateRecordsWrite();
      const tenant = initialWriteData.author.did;

      TestStubGenerator.stubDidResolver(didResolver, [initialWriteData.author]);

      const initialWriteReply = await dwn.processMessage(tenant, initialWriteData.message, initialWriteData.dataStream);
      expect(initialWriteReply.status.code).to.equal(202);

      const recordId = initialWriteData.message.recordId;
      const dateCreated = initialWriteData.message.descriptor.dateCreated;
      const schema = initialWriteData.message.descriptor.schema;

      // dateCreated test
      let childMessageData = await TestDataGenerator.generateRecordsWrite({
        author      : initialWriteData.author,
        recordId,
        schema,
        dateCreated : getCurrentTimeInHighPrecision(), // should not be allowed to be modified
        dataFormat  : initialWriteData.message.descriptor.dataFormat
      });

      let reply = await dwn.processMessage(tenant, childMessageData.message, childMessageData.dataStream);

      expect(reply.status.code).to.equal(400);
      expect(reply.status.detail).to.contain('dateCreated is an immutable property');

      // schema test
      childMessageData = await TestDataGenerator.generateRecordsWrite({
        author     : initialWriteData.author,
        recordId,
        schema     : 'should-not-allowed-to-be-modified',
        dateCreated,
        dataFormat : initialWriteData.message.descriptor.dataFormat
      });

      reply = await dwn.processMessage(tenant, childMessageData.message, childMessageData.dataStream);

      expect(reply.status.code).to.equal(400);
      expect(reply.status.detail).to.contain('schema is an immutable property');

      // dataFormat test
      childMessageData = await TestDataGenerator.generateRecordsWrite({
        author     : initialWriteData.author,
        recordId,
        schema,
        dateCreated,
        dataFormat : 'should-not-be-allowed-to-change'
      });

      reply = await dwn.processMessage(tenant, childMessageData.message, childMessageData.dataStream);

      expect(reply.status.code).to.equal(400);
      expect(reply.status.detail).to.contain('dataFormat is an immutable property');
    });

    it('should return 400 if actual data size mismatches with `dataSize` in descriptor', async () => {
      const alice = await DidKeyResolver.generate();
      const { message, dataStream } = await TestDataGenerator.generateRecordsWrite({ author: alice });

      // replace the dataSize to simulate mismatch, will need to generate `recordId` and `authorization` property again
      message.descriptor.dataSize = 1;
      const descriptorCid = await computeCid(message.descriptor);
      const recordId = await RecordsWrite.getEntryId(alice.did, message.descriptor);
      const authorizationSignatureInput = Jws.createSignatureInput(alice);
      const authorization = await RecordsWrite['createAuthorization'](recordId, message.contextId, descriptorCid, message.attestation, message.encryption, authorizationSignatureInput);
      message.recordId = recordId;
      message.authorization = authorization;

      const reply = await dwn.processMessage(alice.did, message, dataStream);
      expect(reply.status.code).to.equal(400);
      expect(reply.status.detail).to.contain('does not match dataSize in descriptor');
    });

    it('should return 400 if actual data CID of mismatches with `dataCid` in descriptor', async () => {
      const alice = await DidKeyResolver.generate();
      const { message } = await TestDataGenerator.generateRecordsWrite({ author: alice });
      const dataStream = DataStream.fromBytes(TestDataGenerator.randomBytes(32)); // mismatch data stream

      const reply = await dwn.processMessage(alice.did, message, dataStream);
      expect(reply.status.code).to.equal(400);
      expect(reply.status.detail).to.contain('does not match dataCid in descriptor');
    });

    it('should return 400 if attempting to write a record without data stream', async () => {
      const alice = await DidKeyResolver.generate();

      const { message } = await TestDataGenerator.generateRecordsWrite({
        author: alice,
      });

      const reply = await dwn.processMessage(alice.did, message);

      expect(reply.status.code).to.equal(400);
      expect(reply.status.detail).to.contain(DwnErrorCode.RecordsWriteMissingDataStream);
    });

    it('#359 - should not allow access of data by referencing a different`dataCid` in "modify" `RecordsWrite`', async () => {
      const alice = await DidKeyResolver.generate();

      // alice writes a record
      const dataString = 'private data';
      const dataSize = dataString.length;
      const data = Encoder.stringToBytes(dataString);
      const dataCid = await Cid.computeDagPbCidFromBytes(data);

      const write1 = await TestDataGenerator.generateRecordsWrite({
        author: alice,
        data,
      });

      const write1Reply = await dwn.processMessage(alice.did, write1.message, write1.dataStream);
      expect(write1Reply.status.code).to.equal(202);

      // alice writes another record (which will be modified later)
      const write2 = await TestDataGenerator.generateRecordsWrite({ author: alice });
      const write2Reply = await dwn.processMessage(alice.did, write2.message, write2.dataStream);
      expect(write2Reply.status.code).to.equal(202);

      // modify write2 by referencing the `dataCid` in write1 (which should not be allowed)
      const write2Change = await TestDataGenerator.generateRecordsWrite({
        author       : alice,
        // immutable properties just inherit from the message given
        recipient    : write2.message.descriptor.recipient,
        recordId     : write2.message.recordId,
        dateCreated  : write2.message.descriptor.dateCreated,
        contextId    : write2.message.contextId,
        protocolPath : write2.message.descriptor.protocolPath,
        parentId     : write2.message.descriptor.parentId,
        schema       : write2.message.descriptor.schema,
        dataFormat   : write2.message.descriptor.dataFormat,
        // unauthorized reference to data in write1
        dataCid,
        dataSize
      });
      const write2ChangeReply = await dwn.processMessage(alice.did, write2Change.message);
      expect(write2ChangeReply.status.code).to.equal(400); // should be disallowed
      expect(write2ChangeReply.status.detail).to.contain(DwnErrorCode.RecordsWriteMissingDataStream);

      // further sanity test to make sure the change is not written, ie. write2 still has the original data
      const read = await RecordsRead.create({
        recordId                    : write2.message.recordId,
        authorizationSignatureInput : Jws.createSignatureInput(alice)
      });

      const readReply = await dwn.handleRecordsRead(alice.did, read.message);
      expect(readReply.status.code).to.equal(200);

      const readDataBytes = await DataStream.toBytes(readReply.record!.data!);
      expect(ArrayUtility.byteArraysEqual(readDataBytes, write2.dataBytes!)).to.be.true;
    });

    describe('initial write & subsequent write tests', () => {
      describe('createFrom()', () => {
        it('should accept a published RecordsWrite using createFrom() without specifying `data` or `datePublished`', async () => {
          const dataForCid = await dataStore.blockstore.partition('data');

          const data = Encoder.stringToBytes('test');
          const dataCid = await Cid.computeDagPbCidFromBytes(data);
          const encodedData = Encoder.bytesToBase64Url(data);

          const { message, author, recordsWrite, dataStream } = await TestDataGenerator.generateRecordsWrite({
            published: false,
            data,
          });
          const tenant = author.did;

          // setting up a stub DID resolver
          TestStubGenerator.stubDidResolver(didResolver, [author]);

          const reply = await dwn.processMessage(tenant, message, dataStream);
          expect(reply.status.code).to.equal(202);

          expect(ArrayUtility.fromAsyncGenerator(dataForCid.db.keys())).to.eventually.eql([ dataCid ]);

          const newWrite = await RecordsWrite.createFrom({
            unsignedRecordsWriteMessage : recordsWrite.message,
            published                   : true,
            authorizationSignatureInput : Jws.createSignatureInput(author)
          });

          const newWriteReply = await dwn.processMessage(tenant, newWrite.message);
          expect(newWriteReply.status.code).to.equal(202);

          expect(ArrayUtility.fromAsyncGenerator(dataForCid.db.keys())).to.eventually.eql([ dataCid ]);

          // verify the new record state can be queried
          const recordsQueryMessageData = await TestDataGenerator.generateRecordsQuery({
            author,
            filter: { recordId: message.recordId }
          });

          const recordsQueryReply = await dwn.processMessage(tenant, recordsQueryMessageData.message);
          expect(recordsQueryReply.status.code).to.equal(200);
          expect(recordsQueryReply.entries?.length).to.equal(1);
          expect((recordsQueryReply.entries![0] as RecordsWriteMessage).descriptor.published).to.equal(true);

          // very importantly verify the original data is still returned
          expect(recordsQueryReply.entries![0].encodedData).to.equal(encodedData);

          expect(ArrayUtility.fromAsyncGenerator(dataForCid.db.keys())).to.eventually.eql([ dataCid ]);
        });

        it('should inherit parent published state when using createFrom() to create RecordsWrite', async () => {
          const { message, author, recordsWrite, dataStream } = await TestDataGenerator.generateRecordsWrite({
            published: true
          });
          const tenant = author.did;

          // setting up a stub DID resolver
          TestStubGenerator.stubDidResolver(didResolver, [author]);
          const reply = await dwn.processMessage(tenant, message, dataStream);

          expect(reply.status.code).to.equal(202);

          const newData = Encoder.stringToBytes('new data');
          const newWrite = await RecordsWrite.createFrom({
            unsignedRecordsWriteMessage : recordsWrite.message,
            data                        : newData,
            authorizationSignatureInput : Jws.createSignatureInput(author)
          });

          const newWriteReply = await dwn.processMessage(tenant, newWrite.message, DataStream.fromBytes(newData));

          expect(newWriteReply.status.code).to.equal(202);

          // verify the new record state can be queried
          const recordsQueryMessageData = await TestDataGenerator.generateRecordsQuery({
            author,
            filter: { recordId: message.recordId }
          });

          const recordsQueryReply = await dwn.processMessage(tenant, recordsQueryMessageData.message);
          expect(recordsQueryReply.status.code).to.equal(200);
          expect(recordsQueryReply.entries?.length).to.equal(1);

          const recordsWriteReturned = recordsQueryReply.entries![0] as RecordsWriteMessage;
          expect((recordsWriteReturned as QueryResultEntry).encodedData).to.equal(Encoder.bytesToBase64Url(newData));
          expect(recordsWriteReturned.descriptor.published).to.equal(true);
          expect(recordsWriteReturned.descriptor.datePublished).to.equal(message.descriptor.datePublished);
        });
      });

      it('should fail with 400 if modifying a record but its initial write cannot be found in DB', async () => {
        const recordId = await TestDataGenerator.randomCborSha256Cid();
        const { message, author, dataStream } = await TestDataGenerator.generateRecordsWrite({
          recordId,
          data: Encoder.stringToBytes('anything') // simulating modification of a message
        });
        const tenant = author.did;

        TestStubGenerator.stubDidResolver(didResolver, [author]);
        const reply = await dwn.processMessage(tenant, message, dataStream);

        expect(reply.status.code).to.equal(400);
        expect(reply.status.detail).to.contain('initial write is not found');
      });

      it('should return 400 if `dateCreated` and `dateModified` are not the same in an initial write', async () => {
        const { author, message, dataStream } = await TestDataGenerator.generateRecordsWrite({
          dateCreated  : '2023-01-10T10:20:30.405060Z',
          dateModified : getCurrentTimeInHighPrecision() // this always generate a different timestamp
        });
        const tenant = author.did;

        TestStubGenerator.stubDidResolver(didResolver, [author]);

        const reply = await dwn.processMessage(tenant, message, dataStream);

        expect(reply.status.code).to.equal(400);
        expect(reply.status.detail).to.contain('must match dateCreated');
      });

      it('should return 400 if `contextId` in an initial protocol-base write mismatches with the expected deterministic `contextId`', async () => {
        // generate a message with protocol so that computed contextId is also computed and included in message
        const { message, dataStream, author } = await TestDataGenerator.generateRecordsWrite({ protocol: 'http://any.value', protocolPath: 'any/value' });

        message.contextId = await TestDataGenerator.randomCborSha256Cid(); // make contextId mismatch from computed value

        TestStubGenerator.stubDidResolver(didResolver, [author]);

        const reply = await dwn.processMessage('unused-tenant-DID', message, dataStream);
        expect(reply.status.code).to.equal(400);
        expect(reply.status.detail).to.contain('does not match deterministic contextId');
      });

      describe('event log', () => {
        it('should add an event to the event log on initial write', async () => {
          const { message, author, dataStream } = await TestDataGenerator.generateRecordsWrite();
          TestStubGenerator.stubDidResolver(didResolver, [author]);

          const reply = await dwn.processMessage(author.did, message, dataStream);
          expect(reply.status.code).to.equal(202);

          const events = await eventLog.getEvents(author.did);
          expect(events.length).to.equal(1);

          const messageCid = await Message.getCid(message);
          expect(events[0].messageCid).to.equal(messageCid);
        });

        it('should only keep first write and latest write when subsequent writes happen', async () => {
          const { message, author, dataStream, recordsWrite } = await TestDataGenerator.generateRecordsWrite();
          TestStubGenerator.stubDidResolver(didResolver, [author]);

          const reply = await dwn.processMessage(author.did, message, dataStream);
          expect(reply.status.code).to.equal(202);

          const newWrite = await RecordsWrite.createFrom({
            unsignedRecordsWriteMessage : recordsWrite.message,
            published                   : true,
            authorizationSignatureInput : Jws.createSignatureInput(author)
          });

          const newWriteReply = await dwn.processMessage(author.did, newWrite.message);
          expect(newWriteReply.status.code).to.equal(202);

          const newestWrite = await RecordsWrite.createFrom({
            unsignedRecordsWriteMessage : recordsWrite.message,
            published                   : true,
            authorizationSignatureInput : Jws.createSignatureInput(author)
          });

          const newestWriteReply = await dwn.processMessage(author.did, newestWrite.message);
          expect(newestWriteReply.status.code).to.equal(202);

          const events = await eventLog.getEvents(author.did);
          expect(events.length).to.equal(2);

          const deletedMessageCid = await Message.getCid(newWrite.message);

          for (const { messageCid } of events) {
            if (messageCid === deletedMessageCid ) {
              expect.fail(`${messageCid} should not exist`);
            }
          }
        });
      });
    });

    describe('protocol based writes', () => {
      it('should allow write with allow-anyone rule', async () => {
        // scenario, Bob writes into Alice's DWN given Alice's "email" protocol allow-anyone rule

        // write a protocol definition with an allow-anyone rule
        const protocolDefinition = emailProtocolDefinition;
        const alice = await TestDataGenerator.generatePersona();
        const bob = await TestDataGenerator.generatePersona();

        const protocolsConfig = await TestDataGenerator.generateProtocolsConfigure({
          author: alice,
          protocolDefinition
        });

        // setting up a stub DID resolver
        TestStubGenerator.stubDidResolver(didResolver, [alice, bob]);

        const protocolsConfigureReply = await dwn.processMessage(alice.did, protocolsConfig.message, protocolsConfig.dataStream);
        expect(protocolsConfigureReply.status.code).to.equal(202);

        // generate a `RecordsWrite` message from bob
        const bobData = Encoder.stringToBytes('data from bob');
        const emailFromBob = await TestDataGenerator.generateRecordsWrite(
          {
            author       : bob,
            protocol     : protocolDefinition.protocol,
            protocolPath : 'email',
            schema       : protocolDefinition.types.email.schema,
            dataFormat   : protocolDefinition.types.email.dataFormats[0],
            data         : bobData
          }
        );

        const bobWriteReply = await dwn.processMessage(alice.did, emailFromBob.message, emailFromBob.dataStream);
        expect(bobWriteReply.status.code).to.equal(202);

        // verify bob's message got written to the DB
        const messageDataForQueryingBobsWrite = await TestDataGenerator.generateRecordsQuery({
          author : alice,
          filter : { recordId: emailFromBob.message.recordId }
        });
        const bobRecordQueryReply = await dwn.processMessage(alice.did, messageDataForQueryingBobsWrite.message);
        expect(bobRecordQueryReply.status.code).to.equal(200);
        expect(bobRecordQueryReply.entries?.length).to.equal(1);
        expect(bobRecordQueryReply.entries![0].encodedData).to.equal(Encoder.bytesToBase64Url(bobData));
      });

      it('should allow write with recipient rule', async () => {
        // scenario: VC issuer writes into Alice's DWN an asynchronous credential response upon receiving Alice's credential application

        const protocolDefinition = credentialIssuanceProtocolDefinition;
        const credentialApplicationSchema = protocolDefinition.types.credentialApplication.schema;
        const credentialResponseSchema = protocolDefinition.types.credentialResponse.schema;

        const alice = await TestDataGenerator.generatePersona();
        const vcIssuer = await TestDataGenerator.generatePersona();

        const protocolsConfig = await TestDataGenerator.generateProtocolsConfigure({
          author: alice,
          protocolDefinition
        });

        // setting up a stub DID resolver
        TestStubGenerator.stubDidResolver(didResolver, [alice, vcIssuer]);

        const protocolWriteReply = await dwn.processMessage(alice.did, protocolsConfig.message, protocolsConfig.dataStream);
        expect(protocolWriteReply.status.code).to.equal(202);

        // write a credential application to Alice's DWN to simulate that she has sent a credential application to a VC issuer
        const encodedCredentialApplication = new TextEncoder().encode('credential application data');
        const credentialApplication = await TestDataGenerator.generateRecordsWrite({
          author       : alice,
          recipient    : vcIssuer.did,
          protocol     : protocolDefinition.protocol,
          protocolPath : 'credentialApplication', // this comes from `types` in protocol definition
          schema       : credentialApplicationSchema,
          dataFormat   : protocolDefinition.types.credentialApplication.dataFormats[0],
          data         : encodedCredentialApplication
        });
        const credentialApplicationContextId = await credentialApplication.recordsWrite.getEntryId();

        const credentialApplicationReply = await dwn.processMessage(alice.did, credentialApplication.message, credentialApplication.dataStream);
        expect(credentialApplicationReply.status.code).to.equal(202);

        // generate a credential application response message from VC issuer
        const encodedCredentialResponse = new TextEncoder().encode('credential response data');
        const credentialResponse = await TestDataGenerator.generateRecordsWrite(
          {
            author       : vcIssuer,
            recipient    : alice.did,
            protocol     : protocolDefinition.protocol,
            protocolPath : 'credentialApplication/credentialResponse', // this comes from `types` in protocol definition
            contextId    : credentialApplicationContextId,
            parentId     : credentialApplicationContextId,
            schema       : credentialResponseSchema,
            dataFormat   : protocolDefinition.types.credentialResponse.dataFormats[0],
            data         : encodedCredentialResponse
          }
        );

        const credentialResponseReply = await dwn.processMessage(alice.did, credentialResponse.message, credentialResponse.dataStream);
        expect(credentialResponseReply.status.code).to.equal(202);

        // verify VC issuer's message got written to the DB
        const messageDataForQueryingCredentialResponse = await TestDataGenerator.generateRecordsQuery({
          author : alice,
          filter : { recordId: credentialResponse.message.recordId }
        });
        const applicationResponseQueryReply = await dwn.processMessage(alice.did, messageDataForQueryingCredentialResponse.message);
        expect(applicationResponseQueryReply.status.code).to.equal(200);
        expect(applicationResponseQueryReply.entries?.length).to.equal(1);
        expect(applicationResponseQueryReply.entries![0].encodedData)
          .to.equal(base64url.baseEncode(encodedCredentialResponse));
      });

      it('should allow author to write with author rule and block non-authors', async () => {
        // scenario: Alice posts an image on the social media protocol to Bob's, then she adds a caption
        //           AliceImposter attempts to post add a caption to Alice's image, but is blocked
        const protocolDefinition = socialMediaProtocolDefinition;

        const alice = await TestDataGenerator.generatePersona();
        const aliceImposter = await TestDataGenerator.generatePersona();
        const bob = await TestDataGenerator.generatePersona();

        // setting up a stub DID resolver
        TestStubGenerator.stubDidResolver(didResolver, [alice, aliceImposter, bob]);

        // Install social-media protocol
        const protocolsConfig = await TestDataGenerator.generateProtocolsConfigure({
          author: bob,
          protocolDefinition
        });
        const protocolWriteReply = await dwn.processMessage(bob.did, protocolsConfig.message, protocolsConfig.dataStream);
        expect(protocolWriteReply.status.code).to.equal(202);

        // Alice writes image to bob's DWN
        const encodedImage = new TextEncoder().encode('cafe-aesthetic.jpg');
        const imageRecordsWrite = await TestDataGenerator.generateRecordsWrite({
          author       : alice,
          protocol     : protocolDefinition.protocol,
          protocolPath : 'image', // this comes from `types` in protocol definition
          schema       : protocolDefinition.types.image.schema,
          dataFormat   : protocolDefinition.types.image.dataFormats[0],
          data         : encodedImage
        });
        const imageReply = await dwn.processMessage(bob.did, imageRecordsWrite.message, imageRecordsWrite.dataStream);
        expect(imageReply.status.code).to.equal(202);

        const imageContextId = await imageRecordsWrite.recordsWrite.getEntryId();

        // AliceImposter attempts and fails to caption Alice's image
        const encodedCaptionImposter = new TextEncoder().encode('bad vibes! >:(');
        const captionImposter = await TestDataGenerator.generateRecordsWrite({
          author       : aliceImposter,
          protocol     : protocolDefinition.protocol,
          protocolPath : 'image/caption', // this comes from `types` in protocol definition
          schema       : protocolDefinition.types.caption.schema,
          dataFormat   : protocolDefinition.types.caption.dataFormats[0],
          contextId    : imageContextId,
          parentId     : imageContextId,
          data         : encodedCaptionImposter
        });
        const captionReply = await dwn.processMessage(bob.did, captionImposter.message, captionImposter.dataStream);
        expect(captionReply.status.code).to.equal(401);
        expect(captionReply.status.detail).to.contain('inbound message action \'write\' not in list of allowed actions ');

        // Alice is able to add a caption to her image
        const encodedCaption = new TextEncoder().encode('coffee and work vibes!');
        const captionRecordsWrite = await TestDataGenerator.generateRecordsWrite({
          author       : alice,
          protocol     : protocolDefinition.protocol,
          protocolPath : 'image/caption',
          schema       : protocolDefinition.types.caption.schema,
          dataFormat   : protocolDefinition.types.caption.dataFormats[0],
          contextId    : imageContextId,
          parentId     : imageContextId,
          data         : encodedCaption
        });
        const captionResponse = await dwn.processMessage(bob.did, captionRecordsWrite.message, captionRecordsWrite.dataStream);
        expect(captionResponse.status.code).to.equal(202);

        // Verify Alice's caption got written to the DB
        const messageDataForQueryingCaptionResponse = await TestDataGenerator.generateRecordsQuery({
          author : alice,
          filter : { recordId: captionRecordsWrite.message.recordId }
        });
        const applicationResponseQueryReply = await dwn.processMessage(bob.did, messageDataForQueryingCaptionResponse.message);
        expect(applicationResponseQueryReply.status.code).to.equal(200);
        expect(applicationResponseQueryReply.entries?.length).to.equal(1);
        expect(applicationResponseQueryReply.entries![0].encodedData)
          .to.equal(base64url.baseEncode(encodedCaption));
      });

      it('should allow overwriting records by the same author', async () => {
        // scenario: Bob writes into Alice's DWN given Alice's "message" protocol allow-anyone rule, then modifies the message

        // write a protocol definition with an allow-anyone rule
        const protocolDefinition = messageProtocolDefinition;
        const protocol = protocolDefinition.protocol;
        const alice = await TestDataGenerator.generatePersona();
        const bob = await TestDataGenerator.generatePersona();

        const protocolsConfig = await TestDataGenerator.generateProtocolsConfigure({
          author: alice,
          protocolDefinition
        });

        // setting up a stub DID resolver
        TestStubGenerator.stubDidResolver(didResolver, [alice, bob]);

        const protocolWriteReply = await dwn.processMessage(alice.did, protocolsConfig.message, protocolsConfig.dataStream);
        expect(protocolWriteReply.status.code).to.equal(202);

        // generate a `RecordsWrite` message from bob
        const bobData = new TextEncoder().encode('message from bob');
        const messageFromBob = await TestDataGenerator.generateRecordsWrite(
          {
            author       : bob,
            protocol,
            protocolPath : 'message', // this comes from `types` in protocol definition
            schema       : protocolDefinition.types.message.schema,
            dataFormat   : protocolDefinition.types.message.dataFormats[0],
            data         : bobData
          }
        );

        const bobWriteReply = await dwn.processMessage(alice.did, messageFromBob.message, messageFromBob.dataStream);
        expect(bobWriteReply.status.code).to.equal(202);

        // verify bob's message got written to the DB
        const messageDataForQueryingBobsWrite = await TestDataGenerator.generateRecordsQuery({
          author : alice,
          filter : { recordId: messageFromBob.message.recordId }
        });
        const bobRecordQueryReply = await dwn.processMessage(alice.did, messageDataForQueryingBobsWrite.message);
        expect(bobRecordQueryReply.status.code).to.equal(200);
        expect(bobRecordQueryReply.entries?.length).to.equal(1);
        expect(bobRecordQueryReply.entries![0].encodedData).to.equal(base64url.baseEncode(bobData));

        // generate a new message from bob updating the existing message
        const updatedMessageBytes = Encoder.stringToBytes('updated message from bob');
        const updatedMessageFromBob = await TestDataGenerator.generateFromRecordsWrite({
          author        : bob,
          existingWrite : messageFromBob.recordsWrite,
          data          : updatedMessageBytes
        });

        const newWriteReply = await dwn.processMessage(alice.did, updatedMessageFromBob.message, updatedMessageFromBob.dataStream);
        expect(newWriteReply.status.code).to.equal(202);

        // verify bob's message got written to the DB
        const newRecordQueryReply = await dwn.processMessage(alice.did, messageDataForQueryingBobsWrite.message);
        expect(newRecordQueryReply.status.code).to.equal(200);
        expect(newRecordQueryReply.entries?.length).to.equal(1);
        expect(newRecordQueryReply.entries![0].encodedData).to.equal(Encoder.bytesToBase64Url(updatedMessageBytes));
      });

      it('should disallow overwriting existing records by a different author', async () => {
        // scenario: Bob writes into Alice's DWN given Alice's "message" protocol, Carol then attempts to modify the existing message

        // write a protocol definition with an allow-anyone rule
        const protocolDefinition = messageProtocolDefinition;
        const protocol = protocolDefinition.protocol;
        const alice = await TestDataGenerator.generatePersona();
        const bob = await TestDataGenerator.generatePersona();
        const carol = await TestDataGenerator.generatePersona();

        const protocolsConfig = await TestDataGenerator.generateProtocolsConfigure({
          author: alice,
          protocolDefinition
        });

        // setting up a stub DID resolver
        TestStubGenerator.stubDidResolver(didResolver, [alice, bob, carol]);

        const protocolWriteReply = await dwn.processMessage(alice.did, protocolsConfig.message, protocolsConfig.dataStream);
        expect(protocolWriteReply.status.code).to.equal(202);

        // generate a `RecordsWrite` message from bob
        const bobData = new TextEncoder().encode('data from bob');
        const messageFromBob = await TestDataGenerator.generateRecordsWrite(
          {
            author       : bob,
            protocol,
            protocolPath : 'message', // this comes from `types` in protocol definition
            schema       : protocolDefinition.types.message.schema,
            dataFormat   : protocolDefinition.types.message.dataFormats[0],
            data         : bobData
          }
        );

        const bobWriteReply = await dwn.processMessage(alice.did, messageFromBob.message, messageFromBob.dataStream);
        expect(bobWriteReply.status.code).to.equal(202);

        // verify bob's message got written to the DB
        const messageDataForQueryingBobsWrite = await TestDataGenerator.generateRecordsQuery({
          author : alice,
          filter : { recordId: messageFromBob.message.recordId }
        });
        const bobRecordQueryReply = await dwn.processMessage(alice.did, messageDataForQueryingBobsWrite.message);
        expect(bobRecordQueryReply.status.code).to.equal(200);
        expect(bobRecordQueryReply.entries?.length).to.equal(1);
        expect(bobRecordQueryReply.entries![0].encodedData).to.equal(base64url.baseEncode(bobData));

        // generate a new message from carol updating the existing message, which should not be allowed/accepted
        const modifiedMessageData = new TextEncoder().encode('modified message by carol');
        const modifiedMessageFromCarol = await TestDataGenerator.generateRecordsWrite(
          {
            author       : carol,
            protocol,
            protocolPath : 'message', // this comes from `types` in protocol definition
            schema       : protocolDefinition.types.message.schema,
            dataFormat   : protocolDefinition.types.message.dataFormats[0],
            data         : modifiedMessageData,
            recordId     : messageFromBob.message.recordId,
          }
        );

        const carolWriteReply = await dwn.processMessage(alice.did, modifiedMessageFromCarol.message, modifiedMessageFromCarol.dataStream);
        expect(carolWriteReply.status.code).to.equal(401);
        expect(carolWriteReply.status.detail).to.contain('must match to author of initial write');
      });

      it('should not allow to change immutable recipient', async () => {
        // scenario: Bob writes into Alice's DWN given Alice's "message" protocol allow-anyone rule, then tries to modify immutable recipient

        // NOTE: no need to test the same for parent, protocol, and contextId
        // because changing them will result in other error conditions

        // write a protocol definition with an allow-anyone rule
        const protocolDefinition = messageProtocolDefinition;
        const protocol = protocolDefinition.protocol;
        const alice = await TestDataGenerator.generatePersona();
        const bob = await TestDataGenerator.generatePersona();

        const protocolsConfig = await TestDataGenerator.generateProtocolsConfigure({
          author: alice,
          protocolDefinition
        });

        // setting up a stub DID resolver
        TestStubGenerator.stubDidResolver(didResolver, [alice, bob]);

        const protocolWriteReply = await dwn.processMessage(alice.did, protocolsConfig.message, protocolsConfig.dataStream);
        expect(protocolWriteReply.status.code).to.equal(202);

        // generate a `RecordsWrite` message from bob
        const bobData = new TextEncoder().encode('message from bob');
        const messageFromBob = await TestDataGenerator.generateRecordsWrite(
          {
            author       : bob,
            protocol,
            protocolPath : 'message', // this comes from `types` in protocol definition
            schema       : protocolDefinition.types.message.schema,
            dataFormat   : protocolDefinition.types.message.dataFormats[0],
            data         : bobData
          }
        );

        const bobWriteReply = await dwn.processMessage(alice.did, messageFromBob.message, messageFromBob.dataStream);
        expect(bobWriteReply.status.code).to.equal(202);

        // verify bob's message got written to the DB
        const messageDataForQueryingBobsWrite = await TestDataGenerator.generateRecordsQuery({
          author : alice,
          filter : { recordId: messageFromBob.message.recordId }
        });
        const bobRecordQueryReply = await dwn.processMessage(alice.did, messageDataForQueryingBobsWrite.message);
        expect(bobRecordQueryReply.status.code).to.equal(200);
        expect(bobRecordQueryReply.entries?.length).to.equal(1);
        expect(bobRecordQueryReply.entries![0].encodedData).to.equal(base64url.baseEncode(bobData));

        // generate a new message from bob changing immutable recipient
        const updatedMessageFromBob = await TestDataGenerator.generateRecordsWrite(
          {
            author       : bob,
            dateCreated  : messageFromBob.message.descriptor.dateCreated,
            protocol,
            protocolPath : 'message', // this comes from `types` in protocol definition
            schema       : protocolDefinition.types.message.schema,
            dataFormat   : protocolDefinition.types.message.dataFormats[0],
            data         : bobData,
            recordId     : messageFromBob.message.recordId,
            recipient    : bob.did // this immutable property was Alice's DID initially
          }
        );

        const newWriteReply = await dwn.processMessage(alice.did, updatedMessageFromBob.message, updatedMessageFromBob.dataStream);
        expect(newWriteReply.status.code).to.equal(400);
        expect(newWriteReply.status.detail).to.contain('recipient is an immutable property');
      });

      it('should block unauthorized write with recipient rule', async () => {
        // scenario: fake VC issuer attempts write into Alice's DWN a credential response
        // upon learning the ID of Alice's credential application to actual issuer

        const protocolDefinition = credentialIssuanceProtocolDefinition;
        const protocol = protocolDefinition.protocol;
        const credentialApplicationSchema = protocolDefinition.types.credentialApplication.schema;
        const credentialResponseSchema = protocolDefinition.types.credentialResponse.schema;

        const alice = await TestDataGenerator.generatePersona();
        const fakeVcIssuer = await TestDataGenerator.generatePersona();

        const protocolsConfig = await TestDataGenerator.generateProtocolsConfigure({
          author: alice,
          protocolDefinition
        });

        // setting up a stub DID resolver
        TestStubGenerator.stubDidResolver(didResolver, [alice, fakeVcIssuer]);

        const protocolWriteReply = await dwn.processMessage(alice.did, protocolsConfig.message, protocolsConfig.dataStream);
        expect(protocolWriteReply.status.code).to.equal(202);

        // write a credential application to Alice's DWN to simulate that she has sent a credential application to a VC issuer
        const vcIssuer = await TestDataGenerator.generatePersona();
        const encodedCredentialApplication = new TextEncoder().encode('credential application data');
        const credentialApplication = await TestDataGenerator.generateRecordsWrite({
          author       : alice,
          recipient    : vcIssuer.did,
          protocol,
          protocolPath : 'credentialApplication', // this comes from `types` in protocol definition
          schema       : credentialApplicationSchema,
          dataFormat   : protocolDefinition.types.credentialApplication.dataFormats[0],
          data         : encodedCredentialApplication
        });
        const credentialApplicationContextId = await credentialApplication.recordsWrite.getEntryId();

        const credentialApplicationReply = await dwn.processMessage(alice.did, credentialApplication.message, credentialApplication.dataStream);
        expect(credentialApplicationReply.status.code).to.equal(202);

        // generate a credential application response message from a fake VC issuer
        const encodedCredentialResponse = new TextEncoder().encode('credential response data');
        const credentialResponse = await TestDataGenerator.generateRecordsWrite(
          {
            author       : fakeVcIssuer,
            recipient    : alice.did,
            protocol,
            protocolPath : 'credentialApplication/credentialResponse', // this comes from `types` in protocol definition
            contextId    : credentialApplicationContextId,
            parentId     : credentialApplicationContextId,
            schema       : credentialResponseSchema,
            dataFormat   : protocolDefinition.types.credentialResponse.dataFormats[0],
            data         : encodedCredentialResponse
          }
        );

        const credentialResponseReply = await dwn.processMessage(alice.did, credentialResponse.message, credentialResponse.dataStream);
        expect(credentialResponseReply.status.code).to.equal(401);
        expect(credentialResponseReply.status.detail).to.contain('inbound message action \'write\' not in list of allowed actions ');
      });

      it('should fail authorization if protocol definition cannot be found for a protocol-based RecordsWrite', async () => {
        const alice = await DidKeyResolver.generate();
        const protocol = 'nonExistentProtocol';
        const data = Encoder.stringToBytes('any data');
        const credentialApplication = await TestDataGenerator.generateRecordsWrite({
          author       : alice,
          recipient    : alice.did,
          protocol,
          protocolPath : 'credentialApplication/credentialResponse', // this comes from `types` in protocol definition
          data
        });

        const reply = await dwn.processMessage(alice.did, credentialApplication.message, credentialApplication.dataStream);
        expect(reply.status.code).to.equal(401);
        expect(reply.status.detail).to.contain('unable to find protocol definition');
      });

      it('should fail authorization if record schema is not an allowed type for protocol-based RecordsWrite', async () => {
        const alice = await DidKeyResolver.generate();

        const protocolDefinition = credentialIssuanceProtocolDefinition;
        const protocol = protocolDefinition.protocol;
        const protocolConfig = await TestDataGenerator.generateProtocolsConfigure({
          author: alice,
          protocolDefinition
        });

        const protocolConfigureReply = await dwn.processMessage(alice.did, protocolConfig.message, protocolConfig.dataStream);
        expect(protocolConfigureReply.status.code).to.equal(202);

        const data = Encoder.stringToBytes('any data');
        const credentialApplication = await TestDataGenerator.generateRecordsWrite({
          author       : alice,
          recipient    : alice.did,
          protocol,
          protocolPath : 'credentialApplication', // this comes from `types` in protocol definition
          schema       : 'unexpectedSchema',
          data
        });

        const reply = await dwn.processMessage(alice.did, credentialApplication.message, credentialApplication.dataStream);
        expect(reply.status.code).to.equal(401);
        expect(reply.status.detail).to.contain(DwnErrorCode.ProtocolAuthorizationInvalidSchema);
      });

      it('should fail authorization if given `protocolPath` contains an invalid record type', async () => {
        const alice = await DidKeyResolver.generate();

        const protocolDefinition = credentialIssuanceProtocolDefinition;
        const protocol = protocolDefinition.protocol;
        const protocolConfig = await TestDataGenerator.generateProtocolsConfigure({
          author: alice,
          protocolDefinition
        });

        const protocolConfigureReply = await dwn.processMessage(alice.did, protocolConfig.message, protocolConfig.dataStream);
        expect(protocolConfigureReply.status.code).to.equal(202);


        const data = Encoder.stringToBytes('any data');
        const credentialApplication = await TestDataGenerator.generateRecordsWrite({
          author       : alice,
          recipient    : alice.did,
          protocol,
          protocolPath : 'invalidType',
          data
        });

        const reply = await dwn.processMessage(alice.did, credentialApplication.message, credentialApplication.dataStream);
        expect(reply.status.code).to.equal(401);
        expect(reply.status.detail).to.contain(DwnErrorCode.ProtocolAuthorizationInvalidType);
      });

      it('should fail authorization if given `protocolPath` is mismatching with actual path', async () => {
        const alice = await DidKeyResolver.generate();

        const protocolDefinition = credentialIssuanceProtocolDefinition;
        const protocol = protocolDefinition.protocol;
        const protocolConfig = await TestDataGenerator.generateProtocolsConfigure({
          author: alice,
          protocolDefinition,
        });

        const protocolConfigureReply = await dwn.processMessage(alice.did, protocolConfig.message, protocolConfig.dataStream);
        expect(protocolConfigureReply.status.code).to.equal(202);

        const data = Encoder.stringToBytes('any data');
        const credentialApplication = await TestDataGenerator.generateRecordsWrite({
          author       : alice,
          recipient    : alice.did,
          protocol,
          protocolPath : 'credentialApplication/credentialResponse', // incorrect path. correct path is `credentialResponse` because this record has no parent
          schema       : protocolDefinition.types.credentialApplication.schema,
          data
        });

        const reply = await dwn.processMessage(alice.did, credentialApplication.message, credentialApplication.dataStream);
        expect(reply.status.code).to.equal(401);
        expect(reply.status.detail).to.contain(DwnErrorCode.ProtocolAuthorizationIncorrectProtocolPath);
      });

      it('should fail authorization if given `dataFormat` is mismatching with the dataFormats in protocol definition', async () => {
        const alice = await DidKeyResolver.generate();

        const protocolDefinition = socialMediaProtocolDefinition;
        const protocol = protocolDefinition.protocol;

        const protocolConfig = await TestDataGenerator.generateProtocolsConfigure({
          author             : alice,
          protocolDefinition : protocolDefinition,
        });

        const protocolConfigureReply = await dwn.processMessage(alice.did, protocolConfig.message, protocolConfig.dataStream);
        expect(protocolConfigureReply.status.code).to.equal(202);

        // write record with matching dataFormat
        const data = Encoder.stringToBytes('any data');
        const recordsWriteMatch = await TestDataGenerator.generateRecordsWrite({
          author       : alice,
          recipient    : alice.did,
          protocol,
          protocolPath : 'image',
          schema       : protocolDefinition.types.image.schema,
          dataFormat   : protocolDefinition.types.image.dataFormats[0],
          data
        });
        const replyMatch = await dwn.processMessage(alice.did, recordsWriteMatch.message, recordsWriteMatch.dataStream);
        expect(replyMatch.status.code).to.equal(202);

        // write record with mismatch dataFormat
        const recordsWriteMismatch = await TestDataGenerator.generateRecordsWrite({
          author       : alice,
          recipient    : alice.did,
          protocol,
          protocolPath : 'image',
          schema       : protocolDefinition.types.image.schema,
          dataFormat   : 'not/allowed/dataFormat',
          data
        });

        const replyMismatch = await dwn.processMessage(alice.did, recordsWriteMismatch.message, recordsWriteMismatch.dataStream);
        expect(replyMismatch.status.code).to.equal(401);
        expect(replyMismatch.status.detail).to.contain(DwnErrorCode.ProtocolAuthorizationIncorrectDataFormat);
      });

      it('should fail authorization if record schema is not allowed at the hierarchical level attempted for the RecordsWrite', async () => {
        // scenario: Attempt writing of records at 3 levels in the hierarchy to cover all possible cases of missing rule sets
        const alice = await DidKeyResolver.generate();

        const protocolDefinition = credentialIssuanceProtocolDefinition;
        const protocol = protocolDefinition.protocol;
        const protocolConfig = await TestDataGenerator.generateProtocolsConfigure({
          author: alice,
          protocolDefinition
        });
        const credentialApplicationSchema = protocolDefinition.types.credentialApplication.schema;
        const credentialResponseSchema = protocolDefinition.types.credentialResponse.schema;

        const protocolConfigureReply = await dwn.processMessage(alice.did, protocolConfig.message, protocolConfig.dataStream);
        expect(protocolConfigureReply.status.code).to.equal(202);

        // Try and fail to write a 'credentialResponse', which is not allowed at the top level of the record hierarchy
        const data = Encoder.stringToBytes('any data');
        const failedCredentialResponse = await TestDataGenerator.generateRecordsWrite({
          author       : alice,
          recipient    : alice.did,
          protocol,
          protocolPath : 'credentialResponse',
          schema       : credentialResponseSchema, // this is a known schema type, but not allowed for a protocol root record
          data
        });
        const failedCredentialResponseReply = await dwn.processMessage(
          alice.did, failedCredentialResponse.message, failedCredentialResponse.dataStream);
        expect(failedCredentialResponseReply.status.code).to.equal(401);
        expect(failedCredentialResponseReply.status.detail).to.contain(DwnErrorCode.ProtocolAuthorizationMissingRuleSet);

        // Successfully write a 'credentialApplication' at the top level of the of the record hierarchy
        const credentialApplication = await TestDataGenerator.generateRecordsWrite({
          author       : alice,
          recipient    : alice.did,
          protocol,
          protocolPath : 'credentialApplication', // allowed at root level
          schema       : credentialApplicationSchema,
          data
        });
        const credentialApplicationReply = await dwn.processMessage(
          alice.did, credentialApplication.message, credentialApplication.dataStream);
        expect(credentialApplicationReply.status.code).to.equal(202);

        // Try and fail to write another 'credentialApplication' below the first 'credentialApplication'
        const failedCredentialApplication = await TestDataGenerator.generateRecordsWrite({
          author       : alice,
          recipient    : alice.did,
          protocol,
          protocolPath : 'credentialApplication/credentialApplication', // credentialApplications may not be nested below another credentialApplication
          schema       : credentialApplicationSchema,
          contextId    : await credentialApplication.recordsWrite.getEntryId(),
          parentId     : credentialApplication.message.recordId,
          data
        });
        const failedCredentialApplicationReply2 = await dwn.processMessage(
          alice.did, failedCredentialApplication.message, failedCredentialApplication.dataStream);
        expect(failedCredentialApplicationReply2.status.code).to.equal(401);
        expect(failedCredentialApplicationReply2.status.detail).to.contain(DwnErrorCode.ProtocolAuthorizationMissingRuleSet);

        // Successfully write a 'credentialResponse' below the 'credentialApplication'
        const credentialResponse = await TestDataGenerator.generateRecordsWrite({
          author       : alice,
          recipient    : alice.did,
          protocol,
          protocolPath : 'credentialApplication/credentialResponse',
          schema       : credentialResponseSchema,
          contextId    : await credentialApplication.recordsWrite.getEntryId(),
          parentId     : credentialApplication.message.recordId,
          data
        });
        const credentialResponseReply = await dwn.processMessage(alice.did, credentialResponse.message, credentialResponse.dataStream);
        expect(credentialResponseReply.status.code).to.equal(202);

        // Try and fail to write a 'credentialResponse' below 'credentialApplication/credentialResponse'
        // Testing case where there is no rule set for any record type at the given level in the hierarchy
        const nestedCredentialApplication = await TestDataGenerator.generateRecordsWrite({
          author       : alice,
          recipient    : alice.did,
          protocol,
          protocolPath : 'credentialApplication/credentialResponse/credentialApplication',
          schema       : credentialApplicationSchema,
          contextId    : await credentialApplication.recordsWrite.getEntryId(),
          parentId     : credentialResponse.message.recordId,
          data
        });
        const nestedCredentialApplicationReply = await dwn.processMessage(
          alice.did, nestedCredentialApplication.message, nestedCredentialApplication.dataStream);
        expect(nestedCredentialApplicationReply.status.code).to.equal(401);
        expect(nestedCredentialApplicationReply.status.detail).to.contain(DwnErrorCode.ProtocolAuthorizationMissingRuleSet);
      });

      it('should only allow DWN owner to write if record does not have an action rule defined', async () => {
        const alice = await DidKeyResolver.generate();

        // write a protocol definition without an explicit action rule
        const protocolDefinition = privateProtocol;
        const protocol = protocolDefinition.protocol;
        const protocolConfig = await TestDataGenerator.generateProtocolsConfigure({
          author: alice,
          protocolDefinition
        });

        const protocolConfigureReply = await dwn.processMessage(alice.did, protocolConfig.message, protocolConfig.dataStream);
        expect(protocolConfigureReply.status.code).to.equal(202);

        // test that Alice is allowed to write to her own DWN
        const data = Encoder.stringToBytes('any data');
        const aliceWriteMessageData = await TestDataGenerator.generateRecordsWrite({
          author       : alice,
          recipient    : alice.did,
          protocol,
          protocolPath : 'privateNote', // this comes from `types`
          schema       : protocolDefinition.types.privateNote.schema,
          dataFormat   : protocolDefinition.types.privateNote.dataFormats[0],
          data
        });

        let reply = await dwn.processMessage(alice.did, aliceWriteMessageData.message, aliceWriteMessageData.dataStream);
        expect(reply.status.code).to.equal(202);

        // test that Bob is not allowed to write to Alice's DWN
        const bob = await DidKeyResolver.generate();
        const bobWriteMessageData = await TestDataGenerator.generateRecordsWrite({
          author       : bob,
          recipient    : alice.did,
          protocol,
          protocolPath : 'privateNote', // this comes from `types`
          schema       : 'private-note',
          dataFormat   : protocolDefinition.types.privateNote.dataFormats[0],
          data
        });

        reply = await dwn.processMessage(alice.did, bobWriteMessageData.message, bobWriteMessageData.dataStream);
        expect(reply.status.code).to.equal(401);
        expect(reply.status.detail).to.contain(`no action rule defined for Write`);
      });

      it('should fail authorization if path to expected recipient in definition has incorrect label', async () => {
        const alice = await DidKeyResolver.generate();
        const issuer = await DidKeyResolver.generate();

        // create an invalid ancestor path that is longer than possible
        const invalidProtocolDefinition = { ...credentialIssuanceProtocolDefinition };
        const actionRuleIndex =
          invalidProtocolDefinition.structure.credentialApplication.credentialResponse.$actions
            .findIndex((actionRule) => actionRule.who === ProtocolActor.Recipient);
        invalidProtocolDefinition.structure.credentialApplication.credentialResponse
          .$actions[actionRuleIndex].of
            = 'credentialResponse';
        // this is invalid as the root ancestor can only be `credentialApplication` based on record structure


        // write the VC issuance protocol
        const protocol = invalidProtocolDefinition.protocol;
        const protocolConfig = await TestDataGenerator.generateProtocolsConfigure({
          author             : alice,
          protocolDefinition : invalidProtocolDefinition
        });

        const protocolConfigureReply = await dwn.processMessage(alice.did, protocolConfig.message, protocolConfig.dataStream);
        expect(protocolConfigureReply.status.code).to.equal(202);

        // simulate Alice's VC application to an issuer
        const data = Encoder.stringToBytes('irrelevant');
        const messageDataWithIssuerA = await TestDataGenerator.generateRecordsWrite({
          author       : alice,
          recipient    : issuer.did,
          schema       : invalidProtocolDefinition.types.credentialApplication.schema,
          protocol,
          protocolPath : 'credentialApplication', // this comes from `types` in protocol definition
          data
        });
        const contextId = await messageDataWithIssuerA.recordsWrite.getEntryId();

        let reply = await dwn.processMessage(alice.did, messageDataWithIssuerA.message, messageDataWithIssuerA.dataStream);
        expect(reply.status.code).to.equal(202);

        // simulate issuer attempting to respond to Alice's VC application
        const invalidResponseByIssuerA = await TestDataGenerator.generateRecordsWrite({
          author       : issuer,
          recipient    : alice.did,
          schema       : invalidProtocolDefinition.types.credentialResponse.schema,
          contextId,
          parentId     : messageDataWithIssuerA.message.recordId,
          protocol,
          protocolPath : 'credentialApplication/credentialResponse', // this comes from `types` in protocol definition
          data
        });

        reply = await dwn.processMessage(alice.did, invalidResponseByIssuerA.message, invalidResponseByIssuerA.dataStream);
        expect(reply.status.code).to.equal(401);
        expect(reply.status.detail).to.contain('mismatching record schema');
      });

      it('should look up recipient path with ancestor depth of 2+ (excluding self) in action rule correctly', async () => {
        // simulate a DEX protocol with at least 3 layers of message exchange: ask -> offer -> fulfillment
        // make sure recipient of offer can send fulfillment

        const alice = await DidKeyResolver.generate();
        const pfi = await DidKeyResolver.generate();

        // write a DEX protocol definition
        const protocolDefinition = dexProtocolDefinition;
        const protocol = protocolDefinition.protocol;

        // write the DEX protocol in the PFI
        const protocolConfig = await TestDataGenerator.generateProtocolsConfigure({
          author             : pfi,
          protocolDefinition : protocolDefinition
        });

        const protocolConfigureReply = await dwn.processMessage(pfi.did, protocolConfig.message, protocolConfig.dataStream);
        expect(protocolConfigureReply.status.code).to.equal(202);

        // simulate Alice's ask and PFI's offer already occurred
        const data = Encoder.stringToBytes('irrelevant');
        const askMessageData = await TestDataGenerator.generateRecordsWrite({
          author       : alice,
          recipient    : pfi.did,
          schema       : protocolDefinition.types.ask.schema,
          protocol,
          protocolPath : 'ask',
          data
        });
        const contextId = await askMessageData.recordsWrite.getEntryId();

        let reply = await dwn.processMessage(pfi.did, askMessageData.message, askMessageData.dataStream);
        expect(reply.status.code).to.equal(202);

        const offerMessageData = await TestDataGenerator.generateRecordsWrite({
          author       : pfi,
          recipient    : alice.did,
          schema       : protocolDefinition.types.offer.schema,
          contextId,
          parentId     : askMessageData.message.recordId,
          protocol,
          protocolPath : 'ask/offer',
          data
        });

        reply = await dwn.processMessage(pfi.did, offerMessageData.message, offerMessageData.dataStream);
        expect(reply.status.code).to.equal(202);

        // the actual test: making sure fulfillment message is accepted
        const fulfillmentMessageData = await TestDataGenerator.generateRecordsWrite({
          author       : alice,
          recipient    : pfi.did,
          schema       : protocolDefinition.types.fulfillment.schema,
          contextId,
          parentId     : offerMessageData.message.recordId,
          protocol,
          protocolPath : 'ask/offer/fulfillment',
          data
        });
        reply = await dwn.processMessage(pfi.did, fulfillmentMessageData.message, fulfillmentMessageData.dataStream);
        expect(reply.status.code).to.equal(202);

        // verify the fulfillment message is stored
        const recordsQueryMessageData = await TestDataGenerator.generateRecordsQuery({
          author : pfi,
          filter : { recordId: fulfillmentMessageData.message.recordId }
        });

        // verify the data is written
        const recordsQueryReply = await dwn.processMessage(
          pfi.did, recordsQueryMessageData.message);
        expect(recordsQueryReply.status.code).to.equal(200);
        expect(recordsQueryReply.entries?.length).to.equal(1);
        expect((recordsQueryReply.entries![0] as RecordsWriteMessage).descriptor.dataCid)
          .to.equal(fulfillmentMessageData.message.descriptor.dataCid);
      });

      it('should fail authorization if incoming message contains `parentId` that leads to no record', async () => {
        // 1. DEX protocol with at least 3 layers of message exchange: ask -> offer -> fulfillment
        // 2. Alice sends an ask to a PFI
        // 3. Alice sends a fulfillment to an non-existent offer to the PFI

        const alice = await DidKeyResolver.generate();
        const pfi = await DidKeyResolver.generate();

        // write a DEX protocol definition
        const protocolDefinition = dexProtocolDefinition;
        const protocol = protocolDefinition.protocol;

        // write the DEX protocol in the PFI
        const protocolConfig = await TestDataGenerator.generateProtocolsConfigure({
          author             : pfi,
          protocolDefinition : protocolDefinition
        });

        const protocolConfigureReply = await dwn.processMessage(pfi.did, protocolConfig.message, protocolConfig.dataStream);
        expect(protocolConfigureReply.status.code).to.equal(202);

        // simulate Alice's ask
        const data = Encoder.stringToBytes('irrelevant');
        const askMessageData = await TestDataGenerator.generateRecordsWrite({
          author       : alice,
          recipient    : pfi.did,
          schema       : protocolDefinition.types.ask.schema,
          protocol,
          protocolPath : 'ask',
          data
        });
        const contextId = await askMessageData.recordsWrite.getEntryId();

        let reply = await dwn.processMessage(pfi.did, askMessageData.message, askMessageData.dataStream);
        expect(reply.status.code).to.equal(202);

        // the actual test: making sure fulfillment message fails
        const fulfillmentMessageData = await TestDataGenerator.generateRecordsWrite({
          author       : alice,
          recipient    : pfi.did,
          schema       : protocolDefinition.types.fulfillment.schema,
          contextId,
          parentId     : 'non-existent-id',
          protocolPath : 'ask/offer/fulfillment',
          protocol,
          data
        });

        reply = await dwn.processMessage(pfi.did, fulfillmentMessageData.message, fulfillmentMessageData.dataStream);
        expect(reply.status.code).to.equal(401);
        expect(reply.status.detail).to.contain('no parent found');
      });

      it('should 400 if expected CID of `encryption` mismatches the `encryptionCid` in `authorization`', async () => {
        const alice = await TestDataGenerator.generatePersona();
        TestStubGenerator.stubDidResolver(didResolver, [alice]);

        // configure protocol
        const protocolDefinition = emailProtocolDefinition;
        const protocol = protocolDefinition.protocol;
        const protocolsConfig = await TestDataGenerator.generateProtocolsConfigure({
          author: alice,
          protocolDefinition
        });

        const protocolsConfigureReply = await dwn.processMessage(alice.did, protocolsConfig.message, protocolsConfig.dataStream);
        expect(protocolsConfigureReply.status.code).to.equal(202);

        const bobMessageBytes = Encoder.stringToBytes('message from bob');
        const bobMessageStream = DataStream.fromBytes(bobMessageBytes);
        const dataEncryptionInitializationVector = TestDataGenerator.randomBytes(16);
        const dataEncryptionKey = TestDataGenerator.randomBytes(32);
        const bobMessageEncryptedStream = await Encryption.aes256CtrEncrypt(dataEncryptionKey, dataEncryptionInitializationVector, bobMessageStream);
        const bobMessageEncryptedBytes = await DataStream.toBytes(bobMessageEncryptedStream);

        const encryptionInput: EncryptionInput = {
          algorithm            : EncryptionAlgorithm.Aes256Ctr,
          initializationVector : dataEncryptionInitializationVector,
          key                  : dataEncryptionKey,
          keyEncryptionInputs  : [{
            publicKeyId      : alice.keyId, // reusing signing key for encryption purely as a convenience
            publicKey        : alice.keyPair.publicJwk,
            algorithm        : EncryptionAlgorithm.EciesSecp256k1,
            derivationScheme : KeyDerivationScheme.Protocols
          }]
        };
        const { message, dataStream } = await TestDataGenerator.generateRecordsWrite({
          author       : alice,
          protocol,
          protocolPath : 'email',
          schema       : 'email',
          data         : bobMessageEncryptedBytes,
          encryptionInput
        });

        // replace valid `encryption` property with a mismatching one
        message.encryption!.initializationVector = Encoder.stringToBase64Url('any value which will result in a different CID');

        const recordsWriteHandler = new RecordsWriteHandler(didResolver, messageStore, dataStore, eventLog);
        const writeReply = await recordsWriteHandler.handle({ tenant: alice.did, message, dataStream: dataStream! });

        expect(writeReply.status.code).to.equal(400);
        expect(writeReply.status.detail).to.contain(DwnErrorCode.RecordsWriteValidateIntegrityEncryptionCidMismatch);
      });

      it('should return 400 if protocol is not normalized', async () => {
        const alice = await DidKeyResolver.generate();

        const protocolDefinition = emailProtocolDefinition;

        // write a message into DB
        const recordsWrite = await TestDataGenerator.generateRecordsWrite({
          author       : alice,
          data         : new TextEncoder().encode('data1'),
          protocol     : 'example.com/',
          protocolPath : 'email', // from email protocol
          schema       : protocolDefinition.types.email.schema
        });

        // overwrite protocol because #create auto-normalizes protocol
        recordsWrite.message.descriptor.protocol = 'example.com/';

        // Re-create auth because we altered the descriptor after signing
        const descriptorCid = await computeCid(recordsWrite.message.descriptor);
        const attestation = await RecordsWrite.createAttestation(descriptorCid);
        const authorization = await RecordsWrite.createAuthorization(
          recordsWrite.message.recordId,
          recordsWrite.message.contextId,
          descriptorCid,
          attestation,
          recordsWrite.message.encryption,
          Jws.createSignatureInput(alice)
        );
        recordsWrite.message = {
          ...recordsWrite.message,
          attestation,
          authorization
        };

        // Send records write message
        const reply = await dwn.processMessage(alice.did, recordsWrite.message, recordsWrite.dataStream);
        expect(reply.status.code).to.equal(400);
        expect(reply.status.detail).to.contain(DwnErrorCode.UrlProtocolNotNormalized);
      });

      it('#359 - should not allow access of data by referencing `dataCid` in protocol authorized `RecordsWrite`', async () => {
        const alice = await DidKeyResolver.generate();
        const bob = await DidKeyResolver.generate();

        const dataForCid = await dataStore.blockstore.partition('data');

        // alice writes a private record
        const dataString = 'private data';
        const dataSize = dataString.length;
        const data = Encoder.stringToBytes(dataString);
        const dataCid = await Cid.computeDagPbCidFromBytes(data);

        const { message, dataStream } = await TestDataGenerator.generateRecordsWrite({
          author: alice,
          data,
        });

        const reply = await dwn.processMessage(alice.did, message, dataStream);
        expect(reply.status.code).to.equal(202);

        expect(ArrayUtility.fromAsyncGenerator(dataForCid.db.keys())).to.eventually.eql([ dataCid ]);

        const protocolDefinition = socialMediaProtocolDefinition;
        const protocol = protocolDefinition.protocol;

        // alice has a social media protocol that allows anyone to write and read images
        const protocolsConfig = await TestDataGenerator.generateProtocolsConfigure({
          author: alice,
          protocolDefinition
        });
        const protocolWriteReply = await dwn.processMessage(alice.did, protocolsConfig.message, protocolsConfig.dataStream);
        expect(protocolWriteReply.status.code).to.equal(202);

        // bob learns of metadata (ie. dataCid) of alice's secret data,
        // attempts to gain unauthorized access by writing to alice's DWN through open protocol referencing the dataCid without supplying the data
        const imageRecordsWrite = await TestDataGenerator.generateRecordsWrite({
          author       : bob,
          protocol,
          protocolPath : 'image',
          schema       : protocolDefinition.types.image.schema,
          dataFormat   : 'image/jpeg',
          dataCid, // bob learns of, and references alice's secrete data's CID
          dataSize,
          recipient    : alice.did
        });
        const imageReply = await dwn.processMessage(alice.did, imageRecordsWrite.message, imageRecordsWrite.dataStream);
        expect(imageReply.status.code).to.equal(400); // should be disallowed
        expect(imageReply.status.detail).to.contain(DwnErrorCode.RecordsWriteMissingDataStream);

        // further sanity test to make sure record is never written
        const bobRecordsReadData = await RecordsRead.create({
          recordId                    : imageRecordsWrite.message.recordId,
          authorizationSignatureInput : Jws.createSignatureInput(bob)
        });

        const bobRecordsReadReply = await dwn.handleRecordsRead(alice.did, bobRecordsReadData.message);
        expect(bobRecordsReadReply.status.code).to.equal(404);
      });
    });

    it('should 400 if dataStream is not provided and dataStore does not contain dataCid', async () => {
      // scenario: A sync writes a pruned initial RecordsWrite, without a `dataStream`. Alice does another regular
      // RecordsWrite for the same record, referencing the same `dataCid` but omitting the `dataStream`.

      // Pruned RecordsWrite
      const alice = await DidKeyResolver.generate();
      const data = Encoder.stringToBytes('data from bob');
      const prunedRecordsWrite = await TestDataGenerator.generateRecordsWrite({
        requester : alice,
        published : false,
        data,
      });
      const prunedRecordsWriteReply = await dwn.synchronizePrunedInitialRecordsWrite(alice.did, prunedRecordsWrite.message);
      expect(prunedRecordsWriteReply.status.code).to.equal(202);

      // Update record to published, omitting dataStream
      const recordsWrite = await TestDataGenerator.generateFromRecordsWrite({
        requester     : alice,
        existingWrite : prunedRecordsWrite.recordsWrite,
        published     : true,
        data,
      });
      const recordsWriteReply = await dwn.processMessage(alice.did, recordsWrite.message);
      expect(recordsWriteReply.status.code).to.equal(400);
      expect(recordsWriteReply.status.detail).to.contain(DwnErrorCode.RecordsWriteMissingData);
    });

    describe('reference counting tests', () => {
      it('should only write the data once even if written by multiple messages', async () => {
        const alice = await DidKeyResolver.generate();
        const data = Encoder.stringToBytes('test');
        const dataCid = await Cid.computeDagPbCidFromBytes(data);
        const encodedData = Encoder.bytesToBase64Url(data);

        const blockstoreForData = await dataStore.blockstore.partition('data');
        const blockstoreOfGivenTenant = await blockstoreForData.partition(alice.did);
        const blockstoreOfGivenDataCid = await blockstoreOfGivenTenant.partition(dataCid);

        const aliceWrite1Data = await TestDataGenerator.generateRecordsWrite({
          author: alice,
          data
        });
        const aliceWrite1Reply = await dwn.processMessage(alice.did, aliceWrite1Data.message, aliceWrite1Data.dataStream);
        expect(aliceWrite1Reply.status.code).to.equal(202);

        const aliceQueryWrite1AfterAliceWrite1Data = await TestDataGenerator.generateRecordsQuery({
          author : alice,
          filter : { recordId: aliceWrite1Data.message.recordId }
        });
        const aliceQueryWrite1AfterAliceWrite1Reply = await dwn.processMessage(alice.did, aliceQueryWrite1AfterAliceWrite1Data.message);
        expect(aliceQueryWrite1AfterAliceWrite1Reply.status.code).to.equal(200);
        expect(aliceQueryWrite1AfterAliceWrite1Reply.entries?.length).to.equal(1);
        expect(aliceQueryWrite1AfterAliceWrite1Reply.entries![0].encodedData).to.equal(encodedData);

        await expect(ArrayUtility.fromAsyncGenerator(blockstoreOfGivenDataCid.db.keys())).to.eventually.eql([ dataCid ]);

        const aliceWrite2Data = await TestDataGenerator.generateRecordsWrite({
          author: alice,
          data
        });
        const aliceWrite2Reply = await dwn.processMessage(alice.did, aliceWrite2Data.message, aliceWrite2Data.dataStream);
        expect(aliceWrite2Reply.status.code).to.equal(202);

        const aliceQueryWrite1AfterAliceWrite2Data = await TestDataGenerator.generateRecordsQuery({
          author : alice,
          filter : { recordId: aliceWrite1Data.message.recordId }
        });
        const aliceQueryWrite1AfterAliceWrite2Reply = await dwn.processMessage(alice.did, aliceQueryWrite1AfterAliceWrite2Data.message);
        expect(aliceQueryWrite1AfterAliceWrite2Reply.status.code).to.equal(200);
        expect(aliceQueryWrite1AfterAliceWrite2Reply.entries?.length).to.equal(1);
        expect(aliceQueryWrite1AfterAliceWrite2Reply.entries![0].encodedData).to.equal(encodedData);

        const aliceQueryWrite2AfterAliceWrite2Data = await TestDataGenerator.generateRecordsQuery({
          author : alice,
          filter : { recordId: aliceWrite2Data.message.recordId }
        });
        const aliceQueryWrite2AfterAliceWrite2Reply = await dwn.processMessage(alice.did, aliceQueryWrite2AfterAliceWrite2Data.message);
        expect(aliceQueryWrite2AfterAliceWrite2Reply.status.code).to.equal(200);
        expect(aliceQueryWrite2AfterAliceWrite2Reply.entries?.length).to.equal(1);
        expect(aliceQueryWrite2AfterAliceWrite2Reply.entries![0].encodedData).to.equal(encodedData);

        await expect(ArrayUtility.fromAsyncGenerator(blockstoreOfGivenDataCid.db.keys())).to.eventually.eql([ dataCid ]);
      });

      it('should duplicate same data if written to different tenants', async () => {
        const alice = await DidKeyResolver.generate();
        const bob = await DidKeyResolver.generate();

        const data = Encoder.stringToBytes('test');
        const dataCid = await Cid.computeDagPbCidFromBytes(data);
        const encodedData = Encoder.bytesToBase64Url(data);

        const blockstoreForData = await dataStore.blockstore.partition('data');
        const blockstoreOfAlice = await blockstoreForData.partition(alice.did);
        const blockstoreOfAliceOfDataCid = await blockstoreOfAlice.partition(dataCid);

        const blockstoreOfBob = await blockstoreForData.partition(bob.did);
        const blockstoreOfBobOfDataCid = await blockstoreOfBob.partition(dataCid);

        // write data to alice's DWN
        const aliceWriteData = await TestDataGenerator.generateRecordsWrite({
          author: alice,
          data
        });
        const aliceWriteReply = await dwn.processMessage(alice.did, aliceWriteData.message, aliceWriteData.dataStream);
        expect(aliceWriteReply.status.code).to.equal(202);

        const aliceQueryWriteAfterAliceWriteData = await TestDataGenerator.generateRecordsQuery({
          author : alice,
          filter : { recordId: aliceWriteData.message.recordId }
        });
        const aliceQueryWriteAfterAliceWriteReply = await dwn.processMessage(alice.did, aliceQueryWriteAfterAliceWriteData.message);
        expect(aliceQueryWriteAfterAliceWriteReply.status.code).to.equal(200);
        expect(aliceQueryWriteAfterAliceWriteReply.entries?.length).to.equal(1);
        expect(aliceQueryWriteAfterAliceWriteReply.entries![0].encodedData).to.equal(encodedData);

        // write same data to bob's DWN
        const bobWriteData = await TestDataGenerator.generateRecordsWrite({
          author: bob,
          data
        });
        const bobWriteReply = await dwn.processMessage(bob.did, bobWriteData.message, bobWriteData.dataStream);
        expect(bobWriteReply.status.code).to.equal(202);

        const aliceQueryWriteAfterBobWriteData = await TestDataGenerator.generateRecordsQuery({
          author : alice,
          filter : { recordId: aliceWriteData.message.recordId }
        });
        const aliceQueryWriteAfterBobWriteReply = await dwn.processMessage(alice.did, aliceQueryWriteAfterBobWriteData.message);
        expect(aliceQueryWriteAfterBobWriteReply.status.code).to.equal(200);
        expect(aliceQueryWriteAfterBobWriteReply.entries?.length).to.equal(1);
        expect(aliceQueryWriteAfterBobWriteReply.entries![0].encodedData).to.equal(encodedData);

        const bobQueryWriteAfterBobWriteData = await TestDataGenerator.generateRecordsQuery({
          author : bob,
          filter : { recordId: bobWriteData.message.recordId }
        });
        const bobQueryWriteAfterBobWriteReply = await dwn.processMessage(bob.did, bobQueryWriteAfterBobWriteData.message);
        expect(bobQueryWriteAfterBobWriteReply.status.code).to.equal(200);
        expect(bobQueryWriteAfterBobWriteReply.entries?.length).to.equal(1);
        expect(bobQueryWriteAfterBobWriteReply.entries![0].encodedData).to.equal(encodedData);

        // verify that both alice and bob's blockstore have reference to the same data CID
        await expect(ArrayUtility.fromAsyncGenerator(blockstoreOfAliceOfDataCid.db.keys())).to.eventually.eql([ dataCid ]);
        await expect(ArrayUtility.fromAsyncGenerator(blockstoreOfBobOfDataCid.db.keys())).to.eventually.eql([ dataCid ]);
      });

      it('should not allow referencing data across tenants', async () => {
        const alice = await DidKeyResolver.generate();
        const bob = await DidKeyResolver.generate();
        const data = Encoder.stringToBytes('test');
        const dataCid = await Cid.computeDagPbCidFromBytes(data);
        const encodedData = Encoder.bytesToBase64Url(data);

        const blockstoreForData = await dataStore.blockstore.partition('data');
        const blockstoreOfAlice = await blockstoreForData.partition(alice.did);
        const blockstoreOfAliceOfDataCid = await blockstoreOfAlice.partition(dataCid);

        const blockstoreOfBob = await blockstoreForData.partition(bob.did);
        const blockstoreOfBobOfDataCid = await blockstoreOfBob.partition(dataCid);

        // alice writes data to her DWN
        const aliceWriteData = await TestDataGenerator.generateRecordsWrite({
          author: alice,
          data
        });
        const aliceWriteReply = await dwn.processMessage(alice.did, aliceWriteData.message, aliceWriteData.dataStream);
        expect(aliceWriteReply.status.code).to.equal(202);

        const aliceQueryWriteAfterAliceWriteData = await TestDataGenerator.generateRecordsQuery({
          author : alice,
          filter : { recordId: aliceWriteData.message.recordId }
        });
        const aliceQueryWriteAfterAliceWriteReply = await dwn.processMessage(alice.did, aliceQueryWriteAfterAliceWriteData.message);
        expect(aliceQueryWriteAfterAliceWriteReply.status.code).to.equal(200);
        expect(aliceQueryWriteAfterAliceWriteReply.entries?.length).to.equal(1);
        expect(aliceQueryWriteAfterAliceWriteReply.entries![0].encodedData).to.equal(encodedData);

        await expect(ArrayUtility.fromAsyncGenerator(blockstoreOfAliceOfDataCid.db.keys())).to.eventually.eql([ dataCid ]);

        // bob learns of the CID of data of alice and tries to gain unauthorized access by referencing it in his own DWN
        const bobAssociateData = await TestDataGenerator.generateRecordsWrite({
          author   : bob,
          dataCid,
          dataSize : 4
        });
        const bobAssociateReply = await dwn.processMessage(bob.did, bobAssociateData.message, bobAssociateData.dataStream);
        expect(bobAssociateReply.status.code).to.equal(400); // expecting an error
        expect(bobAssociateReply.status.detail).to.contain(DwnErrorCode.RecordsWriteMissingDataStream);

        const aliceQueryWriteAfterBobAssociateData = await TestDataGenerator.generateRecordsQuery({
          author : alice,
          filter : { recordId: aliceWriteData.message.recordId }
        });
        const aliceQueryWriteAfterBobAssociateReply = await dwn.processMessage(alice.did, aliceQueryWriteAfterBobAssociateData.message);
        expect(aliceQueryWriteAfterBobAssociateReply.status.code).to.equal(200);
        expect(aliceQueryWriteAfterBobAssociateReply.entries?.length).to.equal(1);
        expect(aliceQueryWriteAfterBobAssociateReply.entries![0].encodedData).to.equal(encodedData);

        // verify that bob has not gained access to alice's data
        const bobQueryAssociateAfterBobAssociateData = await TestDataGenerator.generateRecordsQuery({
          author : bob,
          filter : { recordId: bobAssociateData.message.recordId }
        });
        const bobQueryAssociateAfterBobAssociateReply = await dwn.processMessage(bob.did, bobQueryAssociateAfterBobAssociateData.message);
        expect(bobQueryAssociateAfterBobAssociateReply.status.code).to.equal(200);
        expect(bobQueryAssociateAfterBobAssociateReply.entries?.length).to.equal(0);

        // verify that bob's blockstore does not contain alice's data
        await expect(ArrayUtility.fromAsyncGenerator(blockstoreOfAliceOfDataCid.db.keys())).to.eventually.eql([ dataCid ]);
        await expect(ArrayUtility.fromAsyncGenerator(blockstoreOfBobOfDataCid.db.keys())).to.eventually.eql([ ]);
      });
    });
  });

  describe('authorization validation tests', () => {
    it('should return 400 if `recordId` in `authorization` payload mismatches with `recordId` in the message', async () => {
      const { author, message, recordsWrite, dataStream } = await TestDataGenerator.generateRecordsWrite();

      // replace `authorization` with mismatching `record`, even though signature is still valid
      const authorizationPayload = { ...recordsWrite.authorizationPayload };
      authorizationPayload.recordId = await TestDataGenerator.randomCborSha256Cid(); // make recordId mismatch in authorization payload
      const authorizationPayloadBytes = Encoder.objectToBytes(authorizationPayload);
      const signatureInput = Jws.createSignatureInput(author);
      const signer = await GeneralJwsSigner.create(authorizationPayloadBytes, [signatureInput]);
      message.authorization = signer.getJws();

      const tenant = author.did;
      const didResolver = TestStubGenerator.createDidResolverStub(author);
      const messageStore = sinon.createStubInstance(MessageStoreLevel);
      const dataStore = sinon.createStubInstance(DataStoreLevel);

      const recordsWriteHandler = new RecordsWriteHandler(didResolver, messageStore, dataStore, eventLog);
      const reply = await recordsWriteHandler.handle({ tenant, message, dataStream: dataStream! });

      expect(reply.status.code).to.equal(400);
      expect(reply.status.detail).to.contain('does not match recordId in authorization');
    });

    it('should return 400 if `contextId` in `authorization` payload mismatches with `contextId` in the message', async () => {
    // generate a message with protocol so that computed contextId is also computed and included in message
      const { author, message, recordsWrite, dataStream } = await TestDataGenerator.generateRecordsWrite({ protocol: 'http://any.value', protocolPath: 'any/value' });

      // replace `authorization` with mismatching `contextId`, even though signature is still valid
      const authorizationPayload = { ...recordsWrite.authorizationPayload };
      authorizationPayload.contextId = await TestDataGenerator.randomCborSha256Cid(); // make contextId mismatch in authorization payload
      const authorizationPayloadBytes = Encoder.objectToBytes(authorizationPayload);
      const signatureInput = Jws.createSignatureInput(author);
      const signer = await GeneralJwsSigner.create(authorizationPayloadBytes, [signatureInput]);
      message.authorization = signer.getJws();

      const tenant = author.did;
      const didResolver = sinon.createStubInstance(DidResolver);
      const messageStore = sinon.createStubInstance(MessageStoreLevel);
      const dataStore = sinon.createStubInstance(DataStoreLevel);

      const recordsWriteHandler = new RecordsWriteHandler(didResolver, messageStore, dataStore, eventLog);
      const reply = await recordsWriteHandler.handle({ tenant, message, dataStream: dataStream! });

      expect(reply.status.code).to.equal(400);
      expect(reply.status.detail).to.contain('does not match contextId in authorization');
    });

    it('should return 401 if `authorization` signature check fails', async () => {
      const { author, message, dataStream } = await TestDataGenerator.generateRecordsWrite();
      const tenant = author.did;

      // setting up a stub DID resolver & message store
      // intentionally not supplying the public key so a different public key is generated to simulate invalid signature
      const mismatchingPersona = await TestDataGenerator.generatePersona({ did: author.did, keyId: author.keyId });
      const didResolver = TestStubGenerator.createDidResolverStub(mismatchingPersona);
      const messageStore = sinon.createStubInstance(MessageStoreLevel);
      const dataStore = sinon.createStubInstance(DataStoreLevel);

      const recordsWriteHandler = new RecordsWriteHandler(didResolver, messageStore, dataStore, eventLog);
      const reply = await recordsWriteHandler.handle({ tenant, message, dataStream: dataStream! });

      expect(reply.status.code).to.equal(401);
    });

    it('should return 401 if an unauthorized author is attempting write', async () => {
      const author = await TestDataGenerator.generatePersona();
      const { message, dataStream } = await TestDataGenerator.generateRecordsWrite({ author });

      // setting up a stub DID resolver & message store
      const didResolver = TestStubGenerator.createDidResolverStub(author);
      const messageStore = sinon.createStubInstance(MessageStoreLevel);
      const dataStore = sinon.createStubInstance(DataStoreLevel);

      const recordsWriteHandler = new RecordsWriteHandler(didResolver, messageStore, dataStore, eventLog);

      const tenant = await (await TestDataGenerator.generatePersona()).did; // unauthorized tenant
      const reply = await recordsWriteHandler.handle({ tenant, message, dataStream: dataStream! });

      expect(reply.status.code).to.equal(401);
    });
  });

  describe('attestation validation tests', () => {
    it('should fail with 400 if `attestation` payload contains properties other than `descriptorCid`', async () => {
      const { author, message, recordsWrite, dataStream } = await TestDataGenerator.generateRecordsWrite();
      const tenant = author.did;
      const signatureInput = Jws.createSignatureInput(author);

      // replace `attestation` with one that has an additional property, but go the extra mile of making sure signature is valid
      const descriptorCid = recordsWrite.authorizationPayload.descriptorCid;
      const attestationPayload = { descriptorCid, someAdditionalProperty: 'anyValue' }; // additional property is not allowed
      const attestationPayloadBytes = Encoder.objectToBytes(attestationPayload);
      const attestationSigner = await GeneralJwsSigner.create(attestationPayloadBytes, [signatureInput]);
      message.attestation = attestationSigner.getJws();

      // recreate the `authorization` based on the new` attestationCid`
      const authorizationPayload = { ...recordsWrite.authorizationPayload };
      authorizationPayload.attestationCid = await computeCid(attestationPayload);
      const authorizationPayloadBytes = Encoder.objectToBytes(authorizationPayload);
      const authorizationSigner = await GeneralJwsSigner.create(authorizationPayloadBytes, [signatureInput]);
      message.authorization = authorizationSigner.getJws();

      const didResolver = TestStubGenerator.createDidResolverStub(author);
      const messageStore = sinon.createStubInstance(MessageStoreLevel);
      const dataStore = sinon.createStubInstance(DataStoreLevel);

      const recordsWriteHandler = new RecordsWriteHandler(didResolver, messageStore, dataStore, eventLog);
      const reply = await recordsWriteHandler.handle({ tenant, message, dataStream: dataStream! });

      expect(reply.status.code).to.equal(400);
      expect(reply.status.detail).to.contain(`Only 'descriptorCid' is allowed in attestation payload`);
    });

    it('should fail validation with 400 if more than 1 attester is given ', async () => {
      const alice = await DidKeyResolver.generate();
      const bob = await DidKeyResolver.generate();
      const { message, dataStream } = await TestDataGenerator.generateRecordsWrite({ author: alice, attesters: [alice, bob] });

      const recordsWriteHandler = new RecordsWriteHandler(didResolver, messageStore, dataStore, eventLog);
      const writeReply = await recordsWriteHandler.handle({ tenant: alice.did, message, dataStream: dataStream! });

      expect(writeReply.status.code).to.equal(400);
      expect(writeReply.status.detail).to.contain('implementation only supports 1 attester');
    });

    it('should fail validation with 400 if the `attestation` does not include the correct `descriptorCid`', async () => {
      const alice = await DidKeyResolver.generate();
      const { message, dataStream } = await TestDataGenerator.generateRecordsWrite({ author: alice, attesters: [alice] });

      // create another write and use its `attestation` value instead, that `attestation` will point to an entirely different `descriptorCid`
      const anotherWrite = await TestDataGenerator.generateRecordsWrite({ attesters: [alice] });
      message.attestation = anotherWrite.message.attestation;

      const recordsWriteHandler = new RecordsWriteHandler(didResolver, messageStore, dataStore, eventLog);
      const writeReply = await recordsWriteHandler.handle({ tenant: alice.did, message, dataStream: dataStream! });

      expect(writeReply.status.code).to.equal(400);
      expect(writeReply.status.detail).to.contain('does not match expected descriptorCid');
    });

    it('should fail validation with 400 if expected CID of `attestation` mismatches the `attestationCid` in `authorization`', async () => {
      const alice = await DidKeyResolver.generate();
      const { message, dataStream } = await TestDataGenerator.generateRecordsWrite({ author: alice, attesters: [alice] });

      // replace valid attestation (the one signed by `authorization` with another attestation to the same message (descriptorCid)
      const bob = await DidKeyResolver.generate();
      const descriptorCid = await computeCid(message.descriptor);
      const attestationNotReferencedByAuthorization = await RecordsWrite['createAttestation'](descriptorCid, Jws.createSignatureInputs([bob]));
      message.attestation = attestationNotReferencedByAuthorization;

      const recordsWriteHandler = new RecordsWriteHandler(didResolver, messageStore, dataStore, eventLog);
      const writeReply = await recordsWriteHandler.handle({ tenant: alice.did, message, dataStream: dataStream! });

      expect(writeReply.status.code).to.equal(400);
      expect(writeReply.status.detail).to.contain('does not match attestationCid');
    });
  });

<<<<<<< HEAD

  it('should throw if `recordsWritehandler.putData()` throws unknown error', async () => {
    const { requester, message, dataStream } = await TestDataGenerator.generateRecordsWrite();
    const tenant = requester.did;
=======
  it('should throw if `storageController.put()` throws unknown error', async () => {
    const { author, message, dataStream } = await TestDataGenerator.generateRecordsWrite();
    const tenant = author.did;
>>>>>>> 051e04ea

    const didResolverStub = TestStubGenerator.createDidResolverStub(author);

    const messageStoreStub = sinon.createStubInstance(MessageStoreLevel);
    messageStoreStub.query.resolves([]);

    const dataStoreStub = sinon.createStubInstance(DataStoreLevel);

    const recordsWriteHandler = new RecordsWriteHandler(didResolverStub, messageStoreStub, dataStoreStub, eventLog);

    // simulate throwing unexpected error
    sinon.stub(recordsWriteHandler, 'putData').throws(new Error('an unknown error in messageStore.put()'));

    const handlerPromise = recordsWriteHandler.handle({ tenant, message, dataStream: dataStream! });
    await expect(handlerPromise).to.be.rejectedWith('an unknown error in messageStore.put()');
  });
});<|MERGE_RESOLUTION|>--- conflicted
+++ resolved
@@ -2014,16 +2014,9 @@
     });
   });
 
-<<<<<<< HEAD
-
   it('should throw if `recordsWritehandler.putData()` throws unknown error', async () => {
-    const { requester, message, dataStream } = await TestDataGenerator.generateRecordsWrite();
+    const { author, message, dataStream } = await TestDataGenerator.generateRecordsWrite();
     const tenant = requester.did;
-=======
-  it('should throw if `storageController.put()` throws unknown error', async () => {
-    const { author, message, dataStream } = await TestDataGenerator.generateRecordsWrite();
-    const tenant = author.did;
->>>>>>> 051e04ea
 
     const didResolverStub = TestStubGenerator.createDidResolverStub(author);
 
