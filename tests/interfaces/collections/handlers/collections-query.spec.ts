--- conflicted
+++ resolved
@@ -83,8 +83,30 @@
       expect(reply2.status.code).to.equal(200);
       expect(reply2.entries?.length).to.equal(1); // only 1 entry should match the query
     });
-
-<<<<<<< HEAD
+    
+    it('should not include `authorization` in returned records', async () => {
+      // insert three messages into DB, two with matching protocol
+      const alice = await TestDataGenerator.generatePersona();
+      const { message } = await TestDataGenerator.generateCollectionsWriteMessage({ requester: alice, target: alice });
+
+      // setting up a stub method resolver
+      const didResolverStub = TestStubGenerator.createDidResolverStub(alice);
+
+      const writeReply = await handleCollectionsWrite(message, messageStore, didResolverStub);
+      expect(writeReply.status.code).to.equal(202);
+
+      const queryData = await TestDataGenerator.generateCollectionsQueryMessage({
+        requester : alice,
+        target    : alice,
+        filter    : { schema: message.descriptor.schema }
+      });
+
+      const queryReply = await handleCollectionsQuery(queryData.message, messageStore, didResolverStub);
+      expect(queryReply.status.code).to.equal(200);
+      expect(queryReply.entries?.length).to.equal(1);
+      expect(queryReply.entries[0]['authorization']).to.equal(undefined);
+    });
+
     it('should sort records if `dateSort` is specified', async () => {
       // insert three messages into DB, two with matching protocol
       const alice = await TestDataGenerator.generatePersona();
@@ -93,17 +115,10 @@
       const write1Data = await TestDataGenerator.generateCollectionsWriteMessage({ requester: alice, target: alice, schema, published });
       const write2Data = await TestDataGenerator.generateCollectionsWriteMessage({ requester: alice, target: alice, schema, published });
       const write3Data = await TestDataGenerator.generateCollectionsWriteMessage({ requester: alice, target: alice, schema, published });
-=======
-    it('should not include `authorization` in returned records', async () => {
-      // insert three messages into DB, two with matching protocol
-      const alice = await TestDataGenerator.generatePersona();
-      const { message } = await TestDataGenerator.generateCollectionsWriteMessage({ requester: alice, target: alice });
->>>>>>> e0044a51
 
       // setting up a stub method resolver
       const didResolverStub = TestStubGenerator.createDidResolverStub(alice);
 
-<<<<<<< HEAD
       // insert data, intentionally out of order
       const writeReply2 = await handleCollectionsWrite(write2Data.message, messageStore, didResolverStub);
       const writeReply1 = await handleCollectionsWrite(write1Data.message, messageStore, didResolverStub);
@@ -163,21 +178,6 @@
       expect(publishedDescendingQueryReply.entries[0].descriptor['datePublished']).to.equal(write3Data.message.descriptor.datePublished);
       expect(publishedDescendingQueryReply.entries[1].descriptor['datePublished']).to.equal(write2Data.message.descriptor.datePublished);
       expect(publishedDescendingQueryReply.entries[2].descriptor['datePublished']).to.equal(write1Data.message.descriptor.datePublished);
-=======
-      const writeReply = await handleCollectionsWrite(message, messageStore, didResolverStub);
-      expect(writeReply.status.code).to.equal(202);
-
-      const queryData = await TestDataGenerator.generateCollectionsQueryMessage({
-        requester : alice,
-        target    : alice,
-        filter    : { schema: message.descriptor.schema }
-      });
-
-      const queryReply = await handleCollectionsQuery(queryData.message, messageStore, didResolverStub);
-      expect(queryReply.status.code).to.equal(200);
-      expect(queryReply.entries?.length).to.equal(1);
-      expect(queryReply.entries[0]['authorization']).to.equal(undefined);
->>>>>>> e0044a51
     });
 
     it('should only return published records and unpublished records that is meant for requester', async () => {
