--- conflicted
+++ resolved
@@ -76,7 +76,7 @@
     it('should return 0 if age is same', async () => {
       const dateCreated = Date.now();
       const a = (await TestDataGenerator.generateCollectionWriteMessage({ dateCreated })).message;
-      const b = JSON.parse(JSON.stringify(a)); // create a deep copy of a
+      const b = JSON.parse(JSON.stringify(a)); // create a deep copy of `a`
 
       const compareResult = await CollectionsWrite.compareCreationTime(a, b);
       expect(compareResult).to.equal(0);
@@ -86,7 +86,6 @@
   describe('getNewestMessage', () => {
     it('should return the newest message', async () => {
       const a = (await TestDataGenerator.generateCollectionWriteMessage()).message;
-<<<<<<< HEAD
       await sleep(1); // need to sleep for at least one millisecond else some messages get generated with the same time
       const b = (await TestDataGenerator.generateCollectionWriteMessage()).message;
       await sleep(1);
@@ -116,13 +115,4 @@
       expect(cidOfMessageWithEncodedData.toString()).to.equal(cidOfMessageWithoutData.toString());
     });
   });
-=======
-      const b = (await TestDataGenerator.generateCollectionWriteMessage()).message;
-      const c = (await TestDataGenerator.generateCollectionWriteMessage()).message; // c is the newest since its created last
-
-      const newestMessage = await CollectionsWrite.getNewestMessage([b, c, a]);
-      expect(newestMessage?.descriptor.recordId).to.equal(c.descriptor.recordId);
-    });
-  });
->>>>>>> c7609299
 });
