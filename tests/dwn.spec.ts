<<<<<<< HEAD
import type { EventsGetReply, TenantGate } from '../src/index.js';
import { Jws, RecordsRead } from '../src/index.js';
=======
import type { EventsGetReply, RecordsWriteMessage, TenantGate } from '../src/index.js';
>>>>>>> 9f644fa3

import chaiAsPromised from 'chai-as-promised';
import sinon from 'sinon';
import chai, { expect } from 'chai';

import { DataStoreLevel } from '../src/store/data-store-level.js';
import { DidKeyResolver } from '../src/did/did-key-resolver.js';
import { Dwn } from '../src/dwn.js';
import { Encoder } from '../src/index.js';
import { EventLogLevel } from '../src/event-log/event-log-level.js';
import { MessageStoreLevel } from '../src/store/message-store-level.js';
import { TestDataGenerator } from './utils/test-data-generator.js';
import { DwnInterfaceName, Message } from '../src/core/message.js';

chai.use(chaiAsPromised);

describe('DWN', () => {
  let messageStore: MessageStoreLevel;
  let dataStore: DataStoreLevel;
  let eventLog: EventLogLevel;
  let dwn: Dwn;

  before(async () => {
    // important to follow this pattern to initialize the message store in tests
    // so that different suites can reuse the same block store and index location for testing
    messageStore = new MessageStoreLevel({
      blockstoreLocation : 'TEST-MESSAGESTORE',
      indexLocation      : 'TEST-INDEX'
    });

    dataStore = new DataStoreLevel({
      blockstoreLocation: 'TEST-DATASTORE'
    });

    eventLog = new EventLogLevel({
      location: 'TEST-EVENTLOG'
    });

    dwn = await Dwn.create({ messageStore, dataStore, eventLog });
  });

  beforeEach(async () => {
    sinon.restore(); // wipe all stubs/spies/mocks/fakes from previous test

    await messageStore.clear(); // clean up before each test rather than after so that a test does not depend on other tests to do the clean up
  });

  after(async () => {
    await dwn.close();
  });

  describe('create()', () => {
    it('#224 - should be able to initialize a DWN with undefined config', async () => {
      const dwnWithoutConfig = await Dwn.create(); // without passing in a config
      const alice = await DidKeyResolver.generate();
      const { requester, message } = await TestDataGenerator.generateRecordsQuery({ requester: alice });

      const tenant = requester.did;
      const reply = await dwnWithoutConfig.processMessage(tenant, message);

      expect(reply.status.code).to.equal(200);
      expect(reply.entries).to.be.empty;
    });
  });

  describe('processMessage()', () => {
    it('should process RecordsWrite message signed by a `did:key` DID', async () => {
      // generate a `did:key` DID
      const alice = await DidKeyResolver.generate();

      const { message, dataStream } = await TestDataGenerator.generateRecordsWrite({
        requester: alice,
      });

      const reply = await dwn.processMessage(alice.did, message, dataStream);

      expect(reply.status.code).to.equal(202);
    });

    it('should process RecordsQuery message', async () => {
      const alice = await DidKeyResolver.generate();
      const { requester, message } = await TestDataGenerator.generateRecordsQuery({ requester: alice });

      const tenant = requester.did;
      const reply = await dwn.processMessage(tenant, message);

      expect(reply.status.code).to.equal(200);
      expect(reply.entries).to.be.empty;
    });

    it('should process an EventsGet message', async () => {
      const alice = await DidKeyResolver.generate();
      const { message } = await TestDataGenerator.generateEventsGet({ requester: alice });

      const reply: EventsGetReply = await dwn.processMessage(alice.did, message);

      expect(reply.status.code).to.equal(200);
      expect(reply.events).to.be.empty;
      expect(reply['data']).to.not.exist;
    });

    it('#191 - regression - should run JSON schema validation', async () => {
      const invalidMessage = {
        descriptor: {
          interface : 'Records',
          method    : 'Write',
        },
        authorization: {}
      };

      const validateJsonSchemaSpy = sinon.spy(Message, 'validateJsonSchema');

      const alice = await DidKeyResolver.generate();
      const reply = await dwn.processMessage(alice.did, invalidMessage);

      sinon.assert.calledOnce(validateJsonSchemaSpy);

      expect(reply.status.code).to.equal(400);
      expect(reply.status.detail).to.contain(`must have required property 'recordId'`);
    });

    it('should throw 400 if given no interface or method found in message', async () => {
      const alice = await DidKeyResolver.generate();
      const reply1 = await dwn.processMessage(alice.did, undefined ); // missing message entirely, thus missing both `interface` and `method`
      expect(reply1.status.code).to.equal(400);
      expect(reply1.status.detail).to.contain('Both interface and method must be present');

      const reply2 = await dwn.processMessage(alice.did, { descriptor: { method: 'anyValue' } }); // missing `interface`
      expect(reply2.status.code).to.equal(400);
      expect(reply2.status.detail).to.contain('Both interface and method must be present');

      const reply3 = await dwn.processMessage(alice.did, { descriptor: { interface: 'anyValue' } }); // missing `method`
      expect(reply3.status.code).to.equal(400);
      expect(reply3.status.detail).to.contain('Both interface and method must be present');
    });

    it('should throw 401 if message is targeted at a non-tenant', async () => {
      // tenant gate that blocks everyone
      const blockAllTenantGate: TenantGate = {
        async isTenant(): Promise<boolean> {
          return false;
        }
      };

      const messageStoreStub = sinon.createStubInstance(MessageStoreLevel);
      const dataStoreStub = sinon.createStubInstance(DataStoreLevel);
      const eventLogStub = sinon.createStubInstance(EventLogLevel);

      const dwnWithConfig = await Dwn.create({
        tenantGate   : blockAllTenantGate,
        messageStore : messageStoreStub,
        dataStore    : dataStoreStub,
        eventLog     : eventLogStub
      });

      const alice = await DidKeyResolver.generate();
      const { requester, message } = await TestDataGenerator.generateRecordsQuery({ requester: alice });

      const tenant = requester.did;
      const reply = await dwnWithConfig.processMessage(tenant, message);

      expect(reply.status.code).to.equal(401);
      expect(reply.status.detail).to.contain('not a tenant');
    });
  });

  describe('handleRecordsRead', () => {
    it('should return error if preprocessing checks fail', async () => {
      const alice = await DidKeyResolver.generate();

      const recordsRead = await RecordsRead.create({
        recordId                    : 'recordId-doesnt-matter',
        authorizationSignatureInput : Jws.createSignatureInput(alice)
      });
      (recordsRead.message as any).descriptor.method = 'Write'; // Will cause interface and method check to fail
      const reply = await dwn.handleRecordsRead(alice.did, recordsRead.message);

      expect(reply.status.code).to.not.equal(200);
    });
  });

  describe('handleMessagesGet', () => {
    // increases test coverage :)
    it('runs successfully', async () => {
      const did = await DidKeyResolver.generate();
      const alice = await TestDataGenerator.generatePersona(did);
      const messageCids: string[] = [];

      const { recordsWrite, dataStream } = await TestDataGenerator.generateRecordsWrite({
        requester: alice
      });

      const messageCid = await Message.getCid(recordsWrite.message);
      messageCids.push(messageCid);

      const reply = await dwn.processMessage(alice.did, recordsWrite.toJSON(), dataStream);
      expect(reply.status.code).to.equal(202);

      const { messagesGet } = await TestDataGenerator.generateMessagesGet({
        requester: alice,
        messageCids
      });

      const messagesGetReply = await dwn.handleMessagesGet(alice.did, messagesGet.message);
      expect(messagesGetReply.status.code).to.equal(200);
      expect(messagesGetReply.messages!.length).to.equal(messageCids.length);

      for (const messageReply of messagesGetReply.messages!) {
        expect(messageReply.messageCid).to.not.be.undefined;
        expect(messageReply.message).to.not.be.undefined;
        expect(messageCids).to.include(messageReply.messageCid);

        const cid = await Message.getCid(messageReply.message!);
        expect(messageReply.messageCid).to.equal(cid);
      }
    });

    it('should return error if preprocessing checks fail', async () => {
      const alice = await DidKeyResolver.generate();

      const { recordsWrite } = await TestDataGenerator.generateRecordsWrite({
        requester: alice
      });

      const messageCids = [await Message.getCid(recordsWrite.message)];
      const { messagesGet } = await TestDataGenerator.generateMessagesGet({
        requester: alice,
        messageCids
      });
      (messagesGet.message as any).descriptor.interface = 'Protocols'; // Will cause interface and method check to fail
      const reply = await dwn.handleMessagesGet(alice.did, messagesGet.message);

      expect(reply.status.code).to.not.equal(200);
    });
  });

  describe('synchronizePrunedInitialRecordsWrite()', () => {
    it('should allow an initial `RecordsWrite` to be written without supplying data', async () => {
      const alice = await DidKeyResolver.generate();

      const { recordsWrite } = await TestDataGenerator.generateRecordsWrite({ requester: alice });

      // simulate synchronize of pruned initial `RecordsWrite`
      const reply = await dwn.synchronizePrunedInitialRecordsWrite(alice.did, recordsWrite.message);
      expect(reply.status.code).to.equal(202);

      // verify `RecordsWrite` inserted can be queried but without the data returned
      const recordsQueryMessageData = await TestDataGenerator.generateRecordsQuery({
        requester : alice,
        filter    : { recordId: recordsWrite.message.recordId }
      });
      const recordsQueryReply = await dwn.processMessage(alice.did, recordsQueryMessageData.message);

      expect(recordsQueryReply.status.code).to.equal(200);
      expect(recordsQueryReply.entries?.length).to.equal(1);
      expect(recordsQueryReply.entries![0].encodedData).to.not.exist;

      // generate and write a new `RecordsWrite` to overwrite the existing record
      const newDataBytes = Encoder.stringToBytes('new data');
      const newDataEncoded = Encoder.bytesToBase64Url(newDataBytes);
      const newRecordsWrite = await TestDataGenerator.generateFromRecordsWrite({
        requester     : alice,
        existingWrite : recordsWrite,
        data          : newDataBytes
      });

      const newRecordsWriteReply = await dwn.processMessage(alice.did, newRecordsWrite.message, newRecordsWrite.dataStream);
      expect(newRecordsWriteReply.status.code).to.equal(202);

      // verify new `RecordsWrite` has overwritten the existing record with new data
      const newRecordsQueryReply = await dwn.processMessage(alice.did, recordsQueryMessageData.message);

      expect(newRecordsQueryReply.status.code).to.equal(200);
      expect(newRecordsQueryReply.entries?.length).to.equal(1);
      expect(newRecordsQueryReply.entries![0].encodedData).to.equal(newDataEncoded);
    });

    it('should throw 401 if message is targeted at a non-tenant', async () => {
      // tenant gate that blocks everyone
      const blockAllTenantGate: TenantGate = {
        async isTenant(): Promise<boolean> {
          return false;
        }
      };

      const messageStoreStub = sinon.createStubInstance(MessageStoreLevel);
      const dataStoreStub = sinon.createStubInstance(DataStoreLevel);
      const eventLogStub = sinon.createStubInstance(EventLogLevel);

      const dwnWithConfig = await Dwn.create({
        tenantGate   : blockAllTenantGate,
        messageStore : messageStoreStub,
        dataStore    : dataStoreStub,
        eventLog     : eventLogStub
      });

      const alice = await DidKeyResolver.generate();
      const { message } = await TestDataGenerator.generateRecordsWrite({ requester: alice });

      const reply = await dwnWithConfig.synchronizePrunedInitialRecordsWrite(alice.did, message);

      expect(reply.status.code).to.equal(401);
      expect(reply.status.detail).to.contain('not a tenant');
    });

    it('should run JSON schema validation', async () => {
      const invalidMessage = {
        descriptor: {
          interface : 'Records',
          method    : 'Write'
        },
        authorization: {}
      };

      const validateJsonSchemaSpy = sinon.spy(Message, 'validateJsonSchema');

      const alice = await DidKeyResolver.generate();
      const reply = await dwn.synchronizePrunedInitialRecordsWrite(alice.did, invalidMessage as RecordsWriteMessage);

      sinon.assert.calledOnce(validateJsonSchemaSpy);

      expect(reply.status.code).to.equal(400);
      expect(reply.status.detail).to.contain(`must have required property 'recordId'`);
    });

    it('should throw 400 if given incorrect DWN interface or method', async () => {
      const alice = await DidKeyResolver.generate();
      const reply1 = await dwn.synchronizePrunedInitialRecordsWrite(alice.did, undefined as unknown as RecordsWriteMessage ); // missing message
      expect(reply1.status.code).to.equal(400);
      expect(reply1.status.detail).to.contain('Invalid DWN interface or method');

      const reply2 = await dwn.synchronizePrunedInitialRecordsWrite(
        alice.did,
        { descriptor: { interface: 'IncorrectInterface' } } as RecordsWriteMessage
      );
      expect(reply2.status.code).to.equal(400);
      expect(reply2.status.detail).to.contain('Invalid DWN interface or method');

      const reply3 = await dwn.synchronizePrunedInitialRecordsWrite(
        alice.did,
        { descriptor: { interface: DwnInterfaceName.Records, method: 'IncorrectMethod' } } as RecordsWriteMessage
      );
      expect(reply3.status.code).to.equal(400);
      expect(reply3.status.detail).to.contain('Invalid DWN interface or method');
    });
  });
});<|MERGE_RESOLUTION|>--- conflicted
+++ resolved
@@ -1,9 +1,4 @@
-<<<<<<< HEAD
-import type { EventsGetReply, TenantGate } from '../src/index.js';
-import { Jws, RecordsRead } from '../src/index.js';
-=======
 import type { EventsGetReply, RecordsWriteMessage, TenantGate } from '../src/index.js';
->>>>>>> 9f644fa3
 
 import chaiAsPromised from 'chai-as-promised';
 import sinon from 'sinon';
@@ -17,6 +12,7 @@
 import { MessageStoreLevel } from '../src/store/message-store-level.js';
 import { TestDataGenerator } from './utils/test-data-generator.js';
 import { DwnInterfaceName, Message } from '../src/core/message.js';
+import { Jws, RecordsRead } from '../src/index.js';
 
 chai.use(chaiAsPromised);
 
