import chaiAsPromised from 'chai-as-promised';
import chai, { expect } from 'chai';

import { DidIonResolver } from '../../src/did/did-ion-resolver.js';

// extends chai to test promises
chai.use(chaiAsPromised);

describe('DidIonResolver', () => {
  const defaultResolutionEndpoint = 'https://discover.did.msidentity.com/1.0/identifiers/';

  it('should set a default resolution endpoint when none is given in constructor', async () => {
    const didIonResolver = new DidIonResolver();

    expect(didIonResolver['resolutionEndpoint']).to.equal(defaultResolutionEndpoint);
  });

  it('should resolve an ION DID correctly', async () => {
    const did = 'did:ion:EiClkZMDxPKqC9c-umQfTkR8vvZ9JPhl_xLDI9Nfk38w5w';
    const didIonResolver = new DidIonResolver();

<<<<<<< HEAD
    let resolverStub;
    // stub network call if network is not available or if running in browser
    if (!networkAvailable || typeof window !== 'undefined') {
      resolverStub = sinon.stub(didIonResolver as any, 'fetch').resolves({
        status : 200,
        json   : async () => Promise.resolve({
          didDocument         : { id: did },
          didDocumentMetadata : { canonicalId: did }
        })
      });
    }

=======
>>>>>>> 4c91c549
    const resolutionDocument = await didIonResolver.resolve(did);
    expect(resolutionDocument.didDocument?.id).to.equal(did);
    expect(resolutionDocument.didDocumentMetadata.canonicalId).to.equal(did);
  });

  it('should throw if ION DID cannot be resolved', async () => {
    const did = 'did:ion:SomethingThatCannotBeResolved';
    const didIonResolver = new DidIonResolver();

<<<<<<< HEAD
    let resolverStub;
    // stub network call if network is not available or if running in browser
    if (!networkAvailable || typeof window !== 'undefined') {
      resolverStub = sinon.stub(didIonResolver as any, 'fetch').resolves({ status: 404 });
    }

=======
>>>>>>> 4c91c549
    const resolutionPromise = didIonResolver.resolve(did);
    await expect(resolutionPromise).to.be.rejectedWith('unable to resolve');
  });
});<|MERGE_RESOLUTION|>--- conflicted
+++ resolved
@@ -19,21 +19,6 @@
     const did = 'did:ion:EiClkZMDxPKqC9c-umQfTkR8vvZ9JPhl_xLDI9Nfk38w5w';
     const didIonResolver = new DidIonResolver();
 
-<<<<<<< HEAD
-    let resolverStub;
-    // stub network call if network is not available or if running in browser
-    if (!networkAvailable || typeof window !== 'undefined') {
-      resolverStub = sinon.stub(didIonResolver as any, 'fetch').resolves({
-        status : 200,
-        json   : async () => Promise.resolve({
-          didDocument         : { id: did },
-          didDocumentMetadata : { canonicalId: did }
-        })
-      });
-    }
-
-=======
->>>>>>> 4c91c549
     const resolutionDocument = await didIonResolver.resolve(did);
     expect(resolutionDocument.didDocument?.id).to.equal(did);
     expect(resolutionDocument.didDocumentMetadata.canonicalId).to.equal(did);
@@ -43,15 +28,6 @@
     const did = 'did:ion:SomethingThatCannotBeResolved';
     const didIonResolver = new DidIonResolver();
 
-<<<<<<< HEAD
-    let resolverStub;
-    // stub network call if network is not available or if running in browser
-    if (!networkAvailable || typeof window !== 'undefined') {
-      resolverStub = sinon.stub(didIonResolver as any, 'fetch').resolves({ status: 404 });
-    }
-
-=======
->>>>>>> 4c91c549
     const resolutionPromise = didIonResolver.resolve(did);
     await expect(resolutionPromise).to.be.rejectedWith('unable to resolve');
   });
