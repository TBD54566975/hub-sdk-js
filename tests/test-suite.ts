import type { DataStore, EventLog, MessageStore } from '../src/index.js';

import { testDwnClass } from './dwn.spec.js';
import { testEndToEndScenarios } from './end-to-end-tests.spec.js';
import { testEventsGetHandler } from './handlers/events-get.spec.js';
import { testMessagesGetHandler } from './handlers/messages-get.spec.js';
import { testMessageStore } from './store/message-store.spec.js';
import { testPermissionsGrantHandler } from './handlers/permissions-grant.spec.js';
import { testPermissionsRequestHandler } from './handlers/permissions-request.spec.js';
import { testProtocolsConfigureHandler } from './handlers/protocols-configure.spec.js';
import { testProtocolsQueryHandler } from './handlers/protocols-query.spec.js';
import { testRecordsDeleteHandler } from './handlers/records-delete.spec.js';
import { testRecordsQueryHandler } from './handlers/records-query.spec.js';
import { testRecordsReadHandler } from './handlers/records-read.spec.js';
import { testRecordsWriteHandler } from './handlers/records-write.spec.js';
import { testSubscriptionRequestHandler } from './handlers/subscription-request.spec.js';

import { TestStores } from './test-stores.js';

/**
 * Class for running DWN tests from an external repository that depends on this SDK.
 */
export class TestSuite {

  /**
   * Runs tests that uses the store implementations passed.
   * Uses default implementation if not given.
   */
  public static runStoreDependentTests(overrides?: { messageStore?: MessageStore, dataStore?: DataStore, eventLog?: EventLog }): void {

    before(async () => {
      TestStores.override(overrides);
    });

    testDwnClass();
    testMessageStore();

    testEventsGetHandler();
    testMessagesGetHandler();
    testPermissionsGrantHandler();
    testPermissionsRequestHandler();
    testProtocolsConfigureHandler();
    testProtocolsQueryHandler();
    testRecordsDeleteHandler();
    testRecordsQueryHandler();
    testRecordsReadHandler();
    testRecordsWriteHandler();
<<<<<<< HEAD
    testSubscriptionRequestHandler();
=======

    testEndToEndScenarios();
>>>>>>> 9a4edc60
  }
}<|MERGE_RESOLUTION|>--- conflicted
+++ resolved
@@ -45,11 +45,7 @@
     testRecordsQueryHandler();
     testRecordsReadHandler();
     testRecordsWriteHandler();
-<<<<<<< HEAD
     testSubscriptionRequestHandler();
-=======
-
     testEndToEndScenarios();
->>>>>>> 9a4edc60
   }
 }