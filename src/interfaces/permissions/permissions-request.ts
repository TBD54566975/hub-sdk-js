import { DIDResolver } from '../../did/did-resolver';
import type { Ability, Conditions } from './permission';
<<<<<<< HEAD
import type { FlattenedJWS } from 'jose';
import type { MessageStore } from '../../store/message-store';
=======
>>>>>>> c6beca3b
import type { PermissionsMethod } from './types';
import type { JwsFlattened }from '../../jose/jws';

/**
 * TODO: add documentation
 * @param message
 */
export async function PermissionsRequest(
  message: PermissionsRequestMessage,
  didResolver: DIDResolver,
  messageStore: MessageStore
) {

  const { attestation, descriptor } = message;
  const { requester } = descriptor;

  const { didDocument } = await didResolver.resolve(requester);

  // additional method specific logic here
  await messageStore.put(message);
}

export type PermissionsRequestMessage = {
  descriptor: PermissionsRequestDescriptor,
  attestation: JwsFlattened
};

export type PermissionsRequestDescriptor = {
  method: PermissionsMethod,
  requester: string,
  ability: Ability,
  objectId?: string,
  conditions?: Conditions
};<|MERGE_RESOLUTION|>--- conflicted
+++ resolved
@@ -1,12 +1,9 @@
 import { DIDResolver } from '../../did/did-resolver';
 import type { Ability, Conditions } from './permission';
-<<<<<<< HEAD
-import type { FlattenedJWS } from 'jose';
+
+import type { JwsFlattened } from '../../jose/jws';
 import type { MessageStore } from '../../store/message-store';
-=======
->>>>>>> c6beca3b
 import type { PermissionsMethod } from './types';
-import type { JwsFlattened }from '../../jose/jws';
 
 /**
  * TODO: add documentation
@@ -29,7 +26,7 @@
 
 export type PermissionsRequestMessage = {
   descriptor: PermissionsRequestDescriptor,
-  attestation: JwsFlattened
+  attestation: JwsFlattened;
 };
 
 export type PermissionsRequestDescriptor = {
@@ -37,5 +34,5 @@
   requester: string,
   ability: Ability,
   objectId?: string,
-  conditions?: Conditions
+  conditions?: Conditions;
 };