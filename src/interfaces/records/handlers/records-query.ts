import type { MethodHandler } from '../../types.js';
import type { BaseMessage, QueryResultEntry } from '../../../core/types.js';
import type { RecordsQueryMessage, RecordsWriteMessage } from '../types.js';

import { authenticate } from '../../../core/auth.js';
<<<<<<< HEAD
import type { BaseMessage } from '../../../core/types.js';
=======
>>>>>>> 26ce9821
import { lexicographicalCompare } from '../../../utils/string.js';
import { MessageReply } from '../../../core/message-reply.js';
import { StorageController } from '../../../store/storage-controller.js';

import { DataStore, DidResolver, MessageStore } from '../../../index.js';
import { DateSort, RecordsQuery } from '../messages/records-query.js';
import { DwnInterfaceName, DwnMethodName } from '../../../core/message.js';

export class RecordsQueryHandler implements MethodHandler {

  constructor(private didResolver: DidResolver, private messageStore: MessageStore,private dataStore: DataStore) { }

  public async handle({
    tenant,
    message
  }): Promise<MessageReply> {
    let recordsQuery: RecordsQuery;
    try {
      recordsQuery = await RecordsQuery.parse(message as RecordsQueryMessage);
    } catch (e) {
      return new MessageReply({
        status: { code: 400, detail: e.message }
      });
    }

    try {
      await authenticate(message.authorization, this.didResolver);
      await recordsQuery.authorize(tenant);
    } catch (e) {
      return new MessageReply({
        status: { code: 401, detail: e.message }
      });
    }

    let records: BaseMessage[];
    if (recordsQuery.author === tenant) {
      records = await this.fetchRecordsAsOwner(tenant, recordsQuery);
    } else {
      records = await this.fetchRecordsAsNonOwner(tenant, recordsQuery);
    }

    // sort if `dataSort` is specified
    if (recordsQuery.message.descriptor.dateSort) {
      records = await sortRecords(records, recordsQuery.message.descriptor.dateSort);
    }

    // strip away `authorization` property for each record before responding
    const entries: QueryResultEntry[] = [];
    for (const record of records) {
      const { authorization: _, ...objectWithRemainingProperties } = record; // a trick to stripping away `authorization`
      entries.push(objectWithRemainingProperties);
    }

    return new MessageReply({
      status: { code: 200, detail: 'OK' },
      entries
    });
  }

  /**
   * Fetches the records as the owner of the DWN with no additional filtering.
   */
  private async fetchRecordsAsOwner(tenant: string, recordsQuery: RecordsQuery): Promise<BaseMessage[]> {
    // fetch all published records matching the query
    const filter = {
      ...RecordsQuery.convertFilter(recordsQuery.message.descriptor.filter),
      interface         : DwnInterfaceName.Records,
      method            : DwnMethodName.Write,
      isLatestBaseState : true
    };
    const records = await StorageController.query(this.messageStore, this.dataStore, tenant, filter);
    return records;
  }

  /**
   * Fetches the records as a non-owner, return only:
   * 1. published records; and
   * 2. unpublished records intended for the requester (where `recipient` is the requester)
   */
  private async fetchRecordsAsNonOwner(tenant: string, recordsQuery: RecordsQuery)
    : Promise<BaseMessage[]> {
    const publishedRecords = await this.fetchPublishedRecords(tenant, recordsQuery);
    const unpublishedRecordsForRequester = await this.fetchUnpublishedRecordsForRequester(tenant, recordsQuery);
    const unpublishedRecordsByRequester = await this.fetchUnpublishedRecordsByRequester(tenant, recordsQuery);
    const records = [...publishedRecords, ...unpublishedRecordsForRequester, ...unpublishedRecordsByRequester];
    return records;
  }

  /**
   * Fetches only published records.
   */
  private async fetchPublishedRecords(tenant: string, recordsQuery: RecordsQuery): Promise<BaseMessage[]> {
    // fetch all published records matching the query
    const filter = {
      ...RecordsQuery.convertFilter(recordsQuery.message.descriptor.filter),
      interface         : DwnInterfaceName.Records,
      method            : DwnMethodName.Write,
      published         : true,
      isLatestBaseState : true
    };
    const publishedRecords = await StorageController.query(this.messageStore, this.dataStore, tenant, filter);
    return publishedRecords;
  }

  /**
   * Fetches only unpublished records that are intended for the requester (where `recipient` is the requester).
   */
  private async fetchUnpublishedRecordsForRequester(tenant: string, recordsQuery: RecordsQuery): Promise<BaseMessage[]> {
  // include records where recipient is requester
    const filter = {
      ...RecordsQuery.convertFilter(recordsQuery.message.descriptor.filter),
      interface         : DwnInterfaceName.Records,
      method            : DwnMethodName.Write,
      recipient         : recordsQuery.author,
      isLatestBaseState : true,
      published         : false
    };
    const unpublishedRecordsForRequester = await StorageController.query(this.messageStore, this.dataStore, tenant, filter);
    return unpublishedRecordsForRequester;
  }

  /**
   * Fetches only unpublished records that are authored by the requester.
   */
  private async fetchUnpublishedRecordsByRequester(tenant: string, recordsQuery: RecordsQuery): Promise<BaseMessage[]> {
    // include records where recipient is requester
    const filter = {
      ...RecordsQuery.convertFilter(recordsQuery.message.descriptor.filter),
      author            : recordsQuery.author,
      interface         : DwnInterfaceName.Records,
      method            : DwnMethodName.Write,
      isLatestBaseState : true,
      published         : false
    };
    const unpublishedRecordsForRequester = await StorageController.query(this.messageStore, this.dataStore, tenant, filter);
    return unpublishedRecordsForRequester;
  }
}

/**
 * Sorts the given records. There are 4 options for dateSort:
 * 1. createdAscending - Sort in ascending order based on when the message was created
 * 2. createdDescending - Sort in descending order based on when the message was created
 * 3. publishedAscending - If the message is published, sort in asc based on publish date
 * 4. publishedDescending - If the message is published, sort in desc based on publish date
 *
 * If sorting is based on date published, records that are not published are filtered out.
 * @param entries - Entries to be sorted if dateSort is present
 * @param dateSort - Sorting scheme
 * @returns Sorted Messages
 */
async function sortRecords(
  entries: BaseMessage[],
  dateSort: DateSort
): Promise<BaseMessage[]> {

  const messages = entries as RecordsWriteMessage[];

  switch (dateSort) {
  case DateSort.CreatedAscending:
    return messages.sort((a, b) => lexicographicalCompare(a.descriptor.dateCreated, b.descriptor.dateCreated));
  case DateSort.CreatedDescending:
    return messages.sort((a, b) => lexicographicalCompare(b.descriptor.dateCreated, a.descriptor.dateCreated));
  case DateSort.PublishedAscending:
    return messages
      .filter(m => m.descriptor.published)
      .sort((a, b) => lexicographicalCompare(a.descriptor.datePublished, b.descriptor.datePublished));
  case DateSort.PublishedDescending:
    return messages
      .filter(m => m.descriptor.published)
      .sort((a, b) => lexicographicalCompare(b.descriptor.datePublished, a.descriptor.datePublished));
  }
}<|MERGE_RESOLUTION|>--- conflicted
+++ resolved
@@ -3,10 +3,6 @@
 import type { RecordsQueryMessage, RecordsWriteMessage } from '../types.js';
 
 import { authenticate } from '../../../core/auth.js';
-<<<<<<< HEAD
-import type { BaseMessage } from '../../../core/types.js';
-=======
->>>>>>> 26ce9821
 import { lexicographicalCompare } from '../../../utils/string.js';
 import { MessageReply } from '../../../core/message-reply.js';
 import { StorageController } from '../../../store/storage-controller.js';
