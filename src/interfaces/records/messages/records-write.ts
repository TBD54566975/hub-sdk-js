--- conflicted
+++ resolved
@@ -161,12 +161,8 @@
     const descriptor: RecordsWriteDescriptor = {
       interface     : DwnInterfaceName.Records,
       method        : DwnMethodName.Write,
-<<<<<<< HEAD
       protocol      : options.protocol !== undefined ? normalizeProtocolUri(options.protocol) : undefined,
-=======
-      protocol      : options.protocol,
       protocolPath  : options.protocolPath,
->>>>>>> ec94bcde
       recipient     : options.recipient!,
       schema        : options.schema,
       parentId      : options.parentId,
