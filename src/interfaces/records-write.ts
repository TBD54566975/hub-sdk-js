import type { DelegatedGrantMessage } from '../types/permissions-types.js';
import type { GeneralJws } from '../types/jws-types.js';
import type { MessageStore } from '../types/message-store.js';
import type { PublicJwk } from '../types/jose-types.js';
import type { Signer } from '../types/signer.js';
import type {
  EncryptedKey,
  EncryptionProperty,
  InternalRecordsWriteMessage,
  RecordsWriteAttestationPayload,
  RecordsWriteDescriptor,
  RecordsWriteMessage,
  RecordsWriteSignaturePayload
} from '../types/records-types.js';
import type { GenericMessage, GenericSignaturePayload } from '../types/message-types.js';

import { Cid } from '../utils/cid.js';
import { Encoder } from '../utils/encoder.js';
import { Encryption } from '../utils/encryption.js';
import { EncryptionAlgorithm } from '../utils/encryption.js';
import { GeneralJwsBuilder } from '../jose/jws/general/builder.js';
import { Jws } from '../utils/jws.js';
import { KeyDerivationScheme } from '../utils/hd-key.js';
import { Message } from '../core/message.js';
import { ProtocolAuthorization } from '../core/protocol-authorization.js';
import { RecordsGrantAuthorization } from '../core/records-grant-authorization.js';
import { removeUndefinedProperties } from '../utils/object.js';
import { Secp256k1 } from '../utils/secp256k1.js';
import { validateMessageSignatureIntegrity } from '../core/auth.js';
import { DwnError, DwnErrorCode } from '../core/dwn-error.js';
import { DwnInterfaceName, DwnMethodName } from '../core/message.js';
import { getCurrentTimeInHighPrecision, validateTimestamp } from '../utils/time.js';
import { normalizeProtocolUrl, normalizeSchemaUrl, validateProtocolUrlNormalized, validateSchemaUrlNormalized } from '../utils/url.js';

export type RecordsWriteOptions = {
  recipient?: string;
  protocol?: string;
  protocolPath?: string;
  protocolRole?: string;
  contextId?: string;
  schema?: string;
  recordId?: string;
  parentId?: string;
  data?: Uint8Array;
  dataCid?: string;
  dataSize?: number;
  dateCreated?: string;
  messageTimestamp?: string;
  published?: boolean;
  datePublished?: string;
  dataFormat: string;

  /**
   * Signer of the message.
   */
  signer?: Signer;

  /**
   * The delegated grant to sign on behalf of the logical author, which is the grantor (`grantedBy`) of the delegated grant.
   */
  delegatedGrant?: DelegatedGrantMessage;

  attestationSigners?: Signer[];
  encryptionInput?: EncryptionInput;
  permissionsGrantId?: string;
};

/**
 * Input that describes how data is encrypted as spec-ed in TP18 (https://github.com/TBD54566975/technical-proposals/pull/6).
 */
export type EncryptionInput = {
  /**
   * Algorithm used for encrypting the Data. Uses {EncryptionAlgorithm.Aes256Ctr} if not given.
   */
  algorithm?: EncryptionAlgorithm;

  /**
   * Initialization vector used for encrypting the data.
   */
  initializationVector: Uint8Array;

  /**
   * Symmetric key used to encrypt the data.
   */
  key: Uint8Array;

  /**
   * Array of input that specifies how the symmetric key is encrypted.
   * Each entry in the array will result in a unique ciphertext of the symmetric key.
   */
  keyEncryptionInputs: KeyEncryptionInput[];
};

/**
 * Input that specifies how a symmetric key is encrypted.
 */
export type KeyEncryptionInput = {
  /**
   * Key derivation scheme used to derive the public key to encrypt the symmetric key.
   */
  derivationScheme: KeyDerivationScheme;

  /**
   * Fully qualified ID of root public key used derive the public key to be used to to encrypt the symmetric key.
   * (e.g. did:example:abc#encryption-key-id)
   */
  publicKeyId: string;

  /**
   * Public key to be used to encrypt the symmetric key.
   */
  publicKey: PublicJwk;

  /**
   * Algorithm used for encrypting the symmetric key. Uses {EncryptionAlgorithm.EciesSecp256k1} if not given.
   */
  algorithm?: EncryptionAlgorithm;
};

export type CreateFromOptions = {
  recordsWriteMessage: RecordsWriteMessage,
  data?: Uint8Array;
  published?: boolean;
  messageTimestamp?: string;
  datePublished?: string;

  /**
   * Signer of the message.
   */
  signer?: Signer;

  /**
   * The delegated grant to sign on behalf of the logical author, which is the grantor (`grantedBy`) of the delegated grant.
   */
  delegatedGrant?: DelegatedGrantMessage;

  attestationSigners?: Signer[];
  encryptionInput?: EncryptionInput;
  protocolRole?: string;
};

export class RecordsWrite {
  private _message: InternalRecordsWriteMessage;
  /**
   * Valid JSON message representing this RecordsWrite.
   * @throws `DwnErrorCode.RecordsWriteMissingSigner` if the message is not signed yet.
   */
  public get message(): RecordsWriteMessage {
    if (this._message.authorization === undefined) {
      throw new DwnError(
        DwnErrorCode.RecordsWriteMissingSigner,
        'This RecordsWrite is not yet signed, JSON message cannot be generated from an incomplete state.'
      );
    }

    return this._message as RecordsWriteMessage;
  }

  private _author: string | undefined;
  /**
   * DID of the logical author of this message.
   * NOTE: we say "logical" author because a message can be signed by a delegate of the actual author,
   * in which case the author DID would not be the same as the signer/delegate DID,
   * but be the DID of the grantor (`grantedBy`) of the delegated grant presented.
   */
  public get author(): string | undefined {
    return this._author;
  }

  private _signaturePayload: RecordsWriteSignaturePayload | undefined;
  /**
   * Decoded payload of the signature of this message.
   */
  public get signaturePayload(): RecordsWriteSignaturePayload | undefined {
    return this._signaturePayload;
  }

  private _owner: string | undefined;
  /**
   * DID of owner of this message.
   */
  public get owner(): string | undefined {
    return this._owner;
  }

  private _ownerSignaturePayload: GenericSignaturePayload | undefined;
  /**
   * Decoded owner signature payload.
   */
  public get ownerSignaturePayload(): GenericSignaturePayload | undefined {
    return this._ownerSignaturePayload;
  }

  readonly attesters: string[];

  private constructor(message: InternalRecordsWriteMessage) {
    this._message = message;

    if (message.authorization !== undefined) {
      // if the message authorization contains author delegated grant, the author would be the grantor of the grant
      // else the author would be the signer of the message
      if (message.authorization.authorDelegatedGrant !== undefined) {
        this._author = Message.getSigner(message.authorization.authorDelegatedGrant);
      } else {
        this._author = Message.getSigner(message as GenericMessage);
      }

      this._signaturePayload = Jws.decodePlainObjectPayload(message.authorization.signature);

      if (message.authorization.ownerSignature !== undefined) {
        this._owner = Jws.getSignerDid(message.authorization.ownerSignature.signatures[0]);
        this._ownerSignaturePayload = Jws.decodePlainObjectPayload(message.authorization.ownerSignature);
      }
    }

    this.attesters = RecordsWrite.getAttesters(message);

    // consider converting isInitialWrite() & getEntryId() into properties for performance and convenience
  }

  public static async parse(message: RecordsWriteMessage): Promise<RecordsWrite> {
    // asynchronous checks that are required by the constructor to initialize members properly

    await validateMessageSignatureIntegrity(message.authorization.signature, message.descriptor, 'RecordsWriteSignaturePayload');

    if (message.authorization.ownerSignature !== undefined) {
      await validateMessageSignatureIntegrity(message.authorization.ownerSignature, message.descriptor);
    }

    await RecordsWrite.validateAttestationIntegrity(message);

    const recordsWrite = new RecordsWrite(message);

    await recordsWrite.validateIntegrity(); // RecordsWrite specific data integrity check

    return recordsWrite;
  }

  /**
   * Creates a RecordsWrite message.
   * @param options.recordId If `undefined`, will be auto-filled as a originating message as convenience for developer.
   * @param options.data Data used to compute the `dataCid`, must be the encrypted data bytes if `options.encryptionInput` is given.
   *                     Must specify `options.dataCid` if `undefined`.
   * @param options.dataCid CID of the data that is already stored in the DWN. Must specify `options.data` if `undefined`.
   * @param options.dataSize Size of data in number of bytes. Must be defined if `options.dataCid` is defined; must be `undefined` otherwise.
   * @param options.dateCreated If `undefined`, it will be auto-filled with current time.
   * @param options.messageTimestamp If `undefined`, it will be auto-filled with current time.
   */
  public static async create(options: RecordsWriteOptions): Promise<RecordsWrite> {
    if ((options.protocol === undefined && options.protocolPath !== undefined) ||
        (options.protocol !== undefined && options.protocolPath === undefined)) {
      throw new DwnError(DwnErrorCode.RecordsWriteCreateProtocolAndProtocolPathMutuallyInclusive, '`protocol` and `protocolPath` must both be defined or undefined at the same time');
    }

    if ((options.data === undefined && options.dataCid === undefined) ||
        (options.data !== undefined && options.dataCid !== undefined)) {
      throw new DwnError(DwnErrorCode.RecordsWriteCreateDataAndDataCidMutuallyExclusive, 'one and only one parameter between `data` and `dataCid` is allowed');
    }

    if ((options.dataCid === undefined && options.dataSize !== undefined) ||
        (options.dataCid !== undefined && options.dataSize === undefined)) {
      throw new DwnError(DwnErrorCode.RecordsWriteCreateDataCidAndDataSizeMutuallyInclusive, '`dataCid` and `dataSize` must both be defined or undefined at the same time');
    }

    if (options.parentId !== undefined && options.contextId === undefined) {
      throw new DwnError(DwnErrorCode.RecordsWriteCreateContextIdAndParentIdMutuallyInclusive, '`contextId` must also be given when `parentId` is specified');
    }

    if (options.signer === undefined && options.delegatedGrant !== undefined) {
      throw new DwnError(DwnErrorCode.RecordsWriteCreateMissingSigner, '`signer` must be given when `delegatedGrant` is given');
    }

    const dataCid = options.dataCid ?? await Cid.computeDagPbCidFromBytes(options.data!);
    const dataSize = options.dataSize ?? options.data!.length;

    const currentTime = getCurrentTimeInHighPrecision();

    const descriptor: RecordsWriteDescriptor = {
      interface        : DwnInterfaceName.Records,
      method           : DwnMethodName.Write,
      protocol         : options.protocol !== undefined ? normalizeProtocolUrl(options.protocol) : undefined,
      protocolPath     : options.protocolPath,
      recipient        : options.recipient,
      schema           : options.schema !== undefined ? normalizeSchemaUrl(options.schema) : undefined,
      parentId         : options.parentId,
      dataCid,
      dataSize,
      dateCreated      : options.dateCreated ?? currentTime,
      messageTimestamp : options.messageTimestamp ?? currentTime,
      published        : options.published,
      datePublished    : options.datePublished,
      dataFormat       : options.dataFormat
    };

    // generate `datePublished` if the message is to be published but `datePublished` is not given
    if (options.published === true &&
      options.datePublished === undefined) {
      descriptor.datePublished = currentTime;
    }

    // delete all descriptor properties that are `undefined` else the code will encounter the following IPLD issue when attempting to generate CID:
    // Error: `undefined` is not supported by the IPLD Data Model and cannot be encoded
    removeUndefinedProperties(descriptor);

    // `recordId` computation
    const recordId = options.recordId;

    // `contextId` computation
    const contextId = options.contextId;

    // `attestation` generation
    const descriptorCid = await Cid.computeCid(descriptor);
    const attestation = await RecordsWrite.createAttestation(descriptorCid, options.attestationSigners);

    // `encryption` generation
    const encryption = await RecordsWrite.createEncryptionProperty(descriptor, options.encryptionInput);

    const message: InternalRecordsWriteMessage = {
      recordId,
      descriptor
    };

    // assign optional properties only if they exist
    if (contextId !== undefined) { message.contextId = contextId; }
    if (attestation !== undefined) { message.attestation = attestation; }
    if (encryption !== undefined) { message.encryption = encryption; }

    const recordsWrite = new RecordsWrite(message);

    if (options.signer !== undefined) {
      await recordsWrite.sign({
        signer             : options.signer,
        delegatedGrant     : options.delegatedGrant,
        permissionsGrantId : options.permissionsGrantId,
        protocolRole       : options.protocolRole
      });
    }

    return recordsWrite;
  }

  /**
   * Convenience method that creates a message by:
   * 1. Copying over immutable properties from the given source message
   * 2. Copying over mutable properties that are not overwritten from the given source message
   * 3. Replace the mutable properties that are given new value
   * @param options.recordsWriteMessage Message that the new RecordsWrite will be based from.
   * @param options.messageTimestamp The new date the record is modified. If not given, current time will be used .
   * @param options.data The new data or the record. If not given, data from given message will be used.
   * @param options.published The new published state. If not given, then will be set to `true` if {options.messageTimestamp} is given;
   * else the state from given message will be used.
   * @param options.publishedDate The new date the record is modified. If not given, then:
   * - will not be set if the record will be unpublished as the result of this RecordsWrite; else
   * - will be set to the same published date as the given message if it wss already published; else
   * - will be set to current time (because this is a toggle from unpublished to published)
   */
  public static async createFrom(options: CreateFromOptions): Promise<RecordsWrite> {
    const sourceMessage = options.recordsWriteMessage;
    const currentTime = getCurrentTimeInHighPrecision();

    // inherit published value from parent if neither published nor datePublished is specified
    const published = options.published ?? (options.datePublished ? true : sourceMessage.descriptor.published);
    // use current time if published but no explicit time given
    let datePublished: string | undefined = undefined;
    // if given explicitly published dated
    if (options.datePublished) {
      datePublished = options.datePublished;
    } else {
      // if this RecordsWrite will publish the record
      if (published) {
        // the parent was already published, inherit the same published date
        if (sourceMessage.descriptor.published) {
          datePublished = sourceMessage.descriptor.datePublished;
        } else {
          // this is a toggle from unpublished to published, use current time
          datePublished = currentTime;
        }
      }
    }

    const createOptions: RecordsWriteOptions = {
      // immutable properties below, just inherit from the message given
      recipient          : sourceMessage.descriptor.recipient,
      recordId           : sourceMessage.recordId,
      dateCreated        : sourceMessage.descriptor.dateCreated,
      contextId          : sourceMessage.contextId,
      protocol           : sourceMessage.descriptor.protocol,
      protocolPath       : sourceMessage.descriptor.protocolPath,
      parentId           : sourceMessage.descriptor.parentId,
      schema             : sourceMessage.descriptor.schema,
      dataFormat         : sourceMessage.descriptor.dataFormat,
      // mutable properties below
      messageTimestamp   : options.messageTimestamp ?? currentTime,
      published,
      datePublished,
      data               : options.data,
      dataCid            : options.data ? undefined : sourceMessage.descriptor.dataCid, // if data not given, use base message dataCid
      dataSize           : options.data ? undefined : sourceMessage.descriptor.dataSize, // if data not given, use base message dataSize
      protocolRole       : options.protocolRole,
      delegatedGrant     : options.delegatedGrant,
      // finally still need signers
      signer             : options.signer,
      attestationSigners : options.attestationSigners
    };

    const recordsWrite = await RecordsWrite.create(createOptions);
    return recordsWrite;
  }

  /**
   * Called by `JSON.stringify(...)` automatically.
   */
  toJSON(): RecordsWriteMessage {
    return this.message;
  }

  /**
   * Encrypts the symmetric encryption key using the public keys given and attach the resulting `encryption` property to the RecordsWrite.
   */
  public async encryptSymmetricEncryptionKey(encryptionInput: EncryptionInput): Promise<void> {
    this._message.encryption = await RecordsWrite.createEncryptionProperty(this._message.descriptor, encryptionInput);

    // opportunity here to re-sign instead of remove
    delete this._message.authorization;
    this._signaturePayload = undefined;
    this._author = undefined;
  }

  /**
   * Signs the RecordsWrite, commonly as author, but can also be a delegate.
   */
  public async sign(options: {
    signer: Signer,
    delegatedGrant?: DelegatedGrantMessage,
    permissionsGrantId?: string,
    protocolRole?: string
  }): Promise<void> {
    const { signer, delegatedGrant, permissionsGrantId, protocolRole } = options;

    // compute delegated grant ID and author if delegated grant is given
    let delegatedGrantId;
    let authorDid;
    if (delegatedGrant !== undefined) {
      delegatedGrantId = await Message.getCid(delegatedGrant);
      authorDid = Jws.getSignerDid(delegatedGrant.authorization.signature.signatures[0]);
    } else {
      authorDid = Jws.extractDid(signer.keyId);
    }

    const descriptor = this._message.descriptor;
    const descriptorCid = await Cid.computeCid(descriptor);

    // `recordId` computation if not given at construction time
    this._message.recordId = this._message.recordId ?? await RecordsWrite.getEntryId(authorDid, descriptor);

    // `contextId` computation if not given at construction time and this is a protocol-space record
    if (this._message.contextId === undefined && this._message.descriptor.protocol !== undefined) {
      this._message.contextId = await RecordsWrite.getEntryId(authorDid, descriptor);
    }

    // `signature` generation
    const signature = await RecordsWrite.createSignerSignature({
      recordId    : this._message.recordId,
      contextId   : this._message.contextId,
      descriptorCid,
      attestation : this._message.attestation,
      encryption  : this._message.encryption,
      signer,
      delegatedGrantId,
      permissionsGrantId,
      protocolRole
    });

    this._message.authorization = { signature };

    if (delegatedGrant !== undefined) {
      this._message.authorization.authorDelegatedGrant = delegatedGrant;
    }

    // there is opportunity to optimize here as the payload is constructed within `createAuthorization(...)`
    this._signaturePayload = Jws.decodePlainObjectPayload(signature);
    this._author = authorDid;
  }

  /**
   * Signs the `RecordsWrite` as the DWN owner.
   * This is used when the DWN owner wants to retain a copy of a message that the owner did not author.
   * NOTE: requires the `RecordsWrite` to already have the author's signature already.
   */
  public async signAsOwner(signer: Signer, permissionsGrantId?: string): Promise<void> {
    if (this._author === undefined) {
      throw new DwnError(
        DwnErrorCode.RecordsWriteSignAsOwnerUnknownAuthor,
        'Unable to sign as owner if without message signature because owner needs to sign over `recordId` which depends on author DID.');
    }

    const descriptor = this._message.descriptor;
    const ownerSignature = await Message.createSignature(descriptor, signer, { permissionsGrantId });

    this._message.authorization!.ownerSignature = ownerSignature;

    this._ownerSignaturePayload = Jws.decodePlainObjectPayload(ownerSignature);
    this._owner = Jws.extractDid(signer.keyId);
    ;
  }

  public async authorize(tenant: string, messageStore: MessageStore): Promise<void> {
    // if owner DID is specified, it must be the same as the tenant DID
    if (this.owner !== undefined && this.owner !== tenant) {
      throw new DwnError(
        DwnErrorCode.RecordsWriteOwnerAndTenantMismatch,
        `Owner ${this.owner } must be the same as tenant ${tenant} when specified.`
      );
    }

    if (this.owner !== undefined) {
      // if incoming message is a write retained by this tenant, we by-design always allow
      // NOTE: the "owner === tenant" check is already done earlier in this method
      return;
    } else if (this.author === tenant) {
      // if author is the same as the target tenant, we can directly grant access
      return;
    } else if (this.author !== undefined && this.signaturePayload!.permissionsGrantId !== undefined) {
      await RecordsGrantAuthorization.authorizeWrite(tenant, this, this.author, messageStore);
    } else if (this.message.descriptor.protocol !== undefined) {
      await ProtocolAuthorization.authorizeWrite(tenant, this, messageStore);
    } else {
      throw new DwnError(DwnErrorCode.RecordsWriteAuthorizationFailed, 'message failed authorization');
    }
  }

  /**
   * Validates the integrity of the RecordsWrite message assuming the message passed basic schema validation.
   * There is opportunity to integrate better with `validateSchema(...)`
   */
  private async validateIntegrity(): Promise<void> {
    // if the new message is the initial write
    const isInitialWrite = await this.isInitialWrite();
    if (isInitialWrite) {
      // `messageTimestamp` and `dateCreated` equality check
      const dateRecordCreated = this.message.descriptor.dateCreated;
      const messageTimestamp = this.message.descriptor.messageTimestamp;
      if (messageTimestamp !== dateRecordCreated) {
        throw new DwnError(DwnErrorCode.RecordsWriteValidateIntegrityDateCreatedMismatch, `messageTimestamp ${messageTimestamp} must match dateCreated ${dateRecordCreated} for the initial write`);
      }

      // if the message is also a protocol context root, the `contextId` must match the expected deterministic value
      if (this.message.descriptor.protocol !== undefined &&
        this.message.descriptor.parentId === undefined) {
        const expectedContextId = await this.getEntryId();

        if (this.message.contextId !== expectedContextId) {
          throw new DwnError(DwnErrorCode.RecordsWriteValidateIntegrityContextIdMismatch, `contextId in message: ${this.message.contextId} does not match deterministic contextId: ${expectedContextId}`);
        }
      }
    }

    // NOTE: validateMessageSignatureIntegrity() call earlier enforces the presence of `authorization` and thus `signature` in RecordsWrite
    const signaturePayload = this.signaturePayload!;

<<<<<<< HEAD
    // make sure the `recordId` in message is the same as the `recordId` in signer signature payload
    if (this.message.recordId !== signerSignaturePayload.recordId) {
      throw new DwnError(
        DwnErrorCode.RecordsWriteValidateIntegrityRecordIdUnauthorized,
        `recordId in message ${this.message.recordId} does not match recordId in authorization: ${signerSignaturePayload.recordId}`
      );
    }

    // if `contextId` is given in message, make sure the same `contextId` is in the signer signature payload
    if (this.message.contextId !== signerSignaturePayload.contextId) {
      throw new DwnError(
        DwnErrorCode.RecordsWriteValidateIntegrityContextIdNotInSignerSignaturePayload,
        `contextId in message ${this.message.contextId} does not match contextId in authorization: ${signerSignaturePayload.contextId}`
=======
    // make sure the `recordId` in message is the same as the `recordId` in the payload of the message signature
    if (this.message.recordId !== signaturePayload.recordId) {
      throw new Error(
        `recordId in message ${this.message.recordId} does not match recordId in authorization: ${signaturePayload.recordId}`
      );
    }

    // if `contextId` is given in message, make sure the same `contextId` is in the the payload of the message signature
    if (this.message.contextId !== signaturePayload.contextId) {
      throw new Error(
        `contextId in message ${this.message.contextId} does not match contextId in authorization: ${signaturePayload.contextId}`
>>>>>>> 7ace6928
      );
    }

    // `deletedGrantId` in the payload of the message signature and `authorDelegatedGrant` in `authorization` must both exist or be both undefined
    const delegatedGrantIdDefined = signaturePayload.delegatedGrantId !== undefined;
    const authorDelegatedGrantDefined = this.message.authorization!.authorDelegatedGrant !== undefined;
    if (delegatedGrantIdDefined !== authorDelegatedGrantDefined) {
      throw new DwnError(
        DwnErrorCode.RecordsWriteValidateIntegrityDelegatedGrantAndIdExistenceMismatch,
        `delegatedGrantId and authorDelegatedGrant must both exist or be undefined. \
         delegatedGrantId defined: ${delegatedGrantIdDefined}, authorDelegatedGrant defined: ${authorDelegatedGrantDefined}`
      );
    }

    // when delegated grant exists, the grantee (grantedTo) must be the same as the signer of the message
    if (authorDelegatedGrantDefined) {
      const grantedTo = this.message.authorization!.authorDelegatedGrant!.descriptor.grantedTo;
      const signer = Message.getSigner(this.message);
      if (grantedTo !== signer) {
        throw new DwnError(
          DwnErrorCode.RecordsWriteValidateIntegrityGrantedToAndSignerMismatch,
          `grantedTo ${grantedTo} must be the same as the signer ${signer} of the message`
        );
      }
    }

    // if `attestation` is given in message, make sure the correct `attestationCid` is in the payload of the message signature
    if (signaturePayload.attestationCid !== undefined) {
      const expectedAttestationCid = await Cid.computeCid(this.message.attestation);
      const actualAttestationCid = signaturePayload.attestationCid;
      if (actualAttestationCid !== expectedAttestationCid) {
        throw new DwnError(
          DwnErrorCode.RecordsWriteValidateIntegrityAttestationMismatch,
          `CID ${expectedAttestationCid} of attestation property in message does not match attestationCid in authorization: ${actualAttestationCid}`
        );
      }
    }

    // if `encryption` is given in message, make sure the correct `encryptionCid` is in the payload of the message signature
    if (signaturePayload.encryptionCid !== undefined) {
      const expectedEncryptionCid = await Cid.computeCid(this.message.encryption);
      const actualEncryptionCid = signaturePayload.encryptionCid;
      if (actualEncryptionCid !== expectedEncryptionCid) {
        throw new DwnError(
          DwnErrorCode.RecordsWriteValidateIntegrityEncryptionCidMismatch,
          `CID ${expectedEncryptionCid} of encryption property in message does not match encryptionCid in authorization: ${actualEncryptionCid}`
        );
      }
    }

    if (this.message.descriptor.protocol !== undefined) {
      validateProtocolUrlNormalized(this.message.descriptor.protocol);
    }
    if (this.message.descriptor.schema !== undefined) {
      validateSchemaUrlNormalized(this.message.descriptor.schema);
    }

    validateTimestamp(this.message.descriptor.messageTimestamp);
    validateTimestamp(this.message.descriptor.dateCreated);
    if (this.message.descriptor.datePublished){
      validateTimestamp(this.message.descriptor.datePublished);
    }
  }

  /**
   * Validates the structural integrity of the `attestation` property.
   * NOTE: signature is not verified.
   */
  private static async validateAttestationIntegrity(message: RecordsWriteMessage): Promise<void> {
    if (message.attestation === undefined) {
      return;
    }

    // TODO: multi-attesters to be unblocked by #205 - Revisit database interfaces (https://github.com/TBD54566975/dwn-sdk-js/issues/205)
    if (message.attestation.signatures.length !== 1) {
      throw new DwnError(DwnErrorCode.RecordsWriteAttestationIntegrityMoreThanOneSignature, `Currently implementation only supports 1 attester, but got ${message.attestation.signatures.length}`);
    }

    const payloadJson = Jws.decodePlainObjectPayload(message.attestation);
    const { descriptorCid } = payloadJson;

    // `descriptorCid` validation - ensure that the provided descriptorCid matches the CID of the actual message
    const expectedDescriptorCid = await Cid.computeCid(message.descriptor);
    if (descriptorCid !== expectedDescriptorCid) {
      throw new DwnError(DwnErrorCode.RecordsWriteAttestationIntegrityDescriptorCidMismatch, `descriptorCid ${descriptorCid} does not match expected descriptorCid ${expectedDescriptorCid}`);
    }

    // check to ensure that no other unexpected properties exist in payload.
    const propertyCount = Object.keys(payloadJson).length;
    if (propertyCount > 1) {
      throw new DwnError(DwnErrorCode.RecordsWriteAttestationIntegrityInvalidPayloadProperty, `Only 'descriptorCid' is allowed in attestation payload, but got ${propertyCount} properties.`);
    }
  };

  /**
   * Computes the deterministic Entry ID of this message.
   */
  public async getEntryId(): Promise<string> {
    const entryId = await RecordsWrite.getEntryId(this.author, this.message.descriptor);
    return entryId;
  };

  /**
   * Computes the deterministic Entry ID of this message.
   */
  public static async getEntryId(author: string | undefined, descriptor: RecordsWriteDescriptor): Promise<string> {
    if (author === undefined) {
      throw new DwnError(DwnErrorCode.RecordsWriteGetEntryIdUndefinedAuthor, 'Property `author` is needed to compute entry ID.');
    }

    const entryIdInput = { ...descriptor };
    (entryIdInput as any).author = author;

    const cid = await Cid.computeCid(entryIdInput);
    return cid;
  };

  /**
   * Checks if the given message is the initial entry of a record.
   */
  public async isInitialWrite(): Promise<boolean> {
    const entryId = await this.getEntryId();
    return (entryId === this.message.recordId);
  }

  /**
   * Checks if the author of the RecordsWrite is the same as the author of the initial RecordsWrite for the record.
   * Returns true if `this` is the initial RecordsWrite.
   */
  public async isAuthoredByInitialRecordAuthor(tenant: string, messageStore: MessageStore): Promise<boolean> {
    // fetch the initialWrite
    const query = {
      entryId: this.message.recordId
    };
    const { messages: result } = await messageStore.query(tenant, [ query ]);

    const initialRecordsWrite = await RecordsWrite.parse(result[0] as RecordsWriteMessage);
    return initialRecordsWrite.author === this.author;
  }

  /**
   * Checks if the given message is the initial entry of a record.
   */
  public static async isInitialWrite(message: GenericMessage): Promise<boolean> {
    // can't be the initial write if the message is not a Records Write
    if (message.descriptor.interface !== DwnInterfaceName.Records ||
        message.descriptor.method !== DwnMethodName.Write) {
      return false;
    }

    const recordsWriteMessage = message as RecordsWriteMessage;
    const author = RecordsWrite.getAuthor(recordsWriteMessage);
    const entryId = await RecordsWrite.getEntryId(author, recordsWriteMessage.descriptor);
    return (entryId === recordsWriteMessage.recordId);
  }

  /**
   * Gets the DID of the author of the given message.
   */
  public static getAuthor(message: RecordsWriteMessage): string | undefined {
    let author;

    if (message.authorization.authorDelegatedGrant !== undefined) {
      author = Message.getSigner(message.authorization.authorDelegatedGrant);
    } else {
      author = Message.getSigner(message);
    }

    return author;
  }

  /**
   * Creates the `encryption` property if encryption input is given. Else `undefined` is returned.
   */
  private static async createEncryptionProperty(
    descriptor: RecordsWriteDescriptor,
    encryptionInput: EncryptionInput | undefined
  ): Promise<EncryptionProperty | undefined> {
    if (encryptionInput === undefined) {
      return undefined;
    }

    // encrypt the data encryption key once per encryption input
    const keyEncryption: EncryptedKey[] = [];
    for (const keyEncryptionInput of encryptionInput.keyEncryptionInputs) {

      if (keyEncryptionInput.derivationScheme ===  KeyDerivationScheme.ProtocolPath && descriptor.protocol === undefined) {
        throw new DwnError(
          DwnErrorCode.RecordsWriteMissingProtocol,
          '`protocols` encryption scheme cannot be applied to record without the `protocol` property.'
        );
      }

      if (keyEncryptionInput.derivationScheme ===  KeyDerivationScheme.Schemas && descriptor.schema === undefined) {
        throw new DwnError(
          DwnErrorCode.RecordsWriteMissingSchema,
          '`schemas` encryption scheme cannot be applied to record without the `schema` property.'
        );
      }

      // NOTE: right now only `ECIES-ES256K` algorithm is supported for asymmetric encryption,
      // so we will assume that's the algorithm without additional switch/if statements
      const publicKeyBytes = Secp256k1.publicJwkToBytes(keyEncryptionInput.publicKey);
      const keyEncryptionOutput = await Encryption.eciesSecp256k1Encrypt(publicKeyBytes, encryptionInput.key);

      const encryptedKey = Encoder.bytesToBase64Url(keyEncryptionOutput.ciphertext);
      const ephemeralPublicKey = await Secp256k1.publicKeyToJwk(keyEncryptionOutput.ephemeralPublicKey);
      const keyEncryptionInitializationVector = Encoder.bytesToBase64Url(keyEncryptionOutput.initializationVector);
      const messageAuthenticationCode = Encoder.bytesToBase64Url(keyEncryptionOutput.messageAuthenticationCode);
      const encryptedKeyData: EncryptedKey = {
        rootKeyId            : keyEncryptionInput.publicKeyId,
        algorithm            : keyEncryptionInput.algorithm ?? EncryptionAlgorithm.EciesSecp256k1,
        derivationScheme     : keyEncryptionInput.derivationScheme,
        ephemeralPublicKey,
        initializationVector : keyEncryptionInitializationVector,
        messageAuthenticationCode,
        encryptedKey
      };

      // we need to attach the actual public key if derivation scheme is protocol-context,
      // so that the responder to this message is able to encrypt the message/symmetric key using the same protocol-context derived public key,
      // without needing the knowledge of the corresponding private key
      if (keyEncryptionInput.derivationScheme ===  KeyDerivationScheme.ProtocolContext) {
        encryptedKeyData.derivedPublicKey = keyEncryptionInput.publicKey;
      }

      keyEncryption.push(encryptedKeyData);
    }

    const encryption: EncryptionProperty = {
      algorithm            : encryptionInput.algorithm ?? EncryptionAlgorithm.Aes256Ctr,
      initializationVector : Encoder.bytesToBase64Url(encryptionInput.initializationVector),
      keyEncryption
    };

    return encryption;
  }

  /**
   * Creates the `attestation` property of a RecordsWrite message if given signature inputs; returns `undefined` otherwise.
   */
  public static async createAttestation(descriptorCid: string, signers?: Signer[]): Promise<GeneralJws | undefined> {
    if (signers === undefined || signers.length === 0) {
      return undefined;
    }

    const attestationPayload: RecordsWriteAttestationPayload = { descriptorCid };
    const attestationPayloadBytes = Encoder.objectToBytes(attestationPayload);

    const builder = await GeneralJwsBuilder.create(attestationPayloadBytes, signers);
    return builder.getJws();
  }

  /**
   * Creates the `signature` property in the `authorization` of a `RecordsWrite` message.
   */
  public static async createSignerSignature(input: {
    recordId: string,
    contextId: string | undefined,
    descriptorCid: string,
    attestation: GeneralJws | undefined,
    encryption: EncryptionProperty | undefined,
    signer: Signer,
    delegatedGrantId?: string,
    permissionsGrantId?: string,
    protocolRole?: string
  }): Promise<GeneralJws> {
    const { recordId, contextId, descriptorCid, attestation, encryption, signer, delegatedGrantId, permissionsGrantId, protocolRole } = input;

    const attestationCid = attestation ? await Cid.computeCid(attestation) : undefined;
    const encryptionCid = encryption ? await Cid.computeCid(encryption) : undefined;

    const signaturePayload: RecordsWriteSignaturePayload = {
      recordId,
      descriptorCid,
      contextId,
      attestationCid,
      encryptionCid,
      delegatedGrantId,
      permissionsGrantId,
      protocolRole
    };
    removeUndefinedProperties(signaturePayload);

    const signaturePayloadBytes = Encoder.objectToBytes(signaturePayload);

    const builder = await GeneralJwsBuilder.create(signaturePayloadBytes, [signer]);
    const signature = builder.getJws();

    return signature;
  }

  /**
   * Gets the initial write from the given list or record write.
   */
  public static async getInitialWrite(messages: GenericMessage[]): Promise<RecordsWriteMessage>{
    for (const message of messages) {
      if (await RecordsWrite.isInitialWrite(message)) {
        return message as RecordsWriteMessage;
      }
    }

    throw new DwnError(DwnErrorCode.RecordsWriteGetInitialWriteNotFound, `initial write is not found`);
  }

  /**
   * Verifies that immutable properties of the two given messages are identical.
   * @throws {Error} if immutable properties between two RecordsWrite message
   */
  public static verifyEqualityOfImmutableProperties(existingWriteMessage: RecordsWriteMessage, newMessage: RecordsWriteMessage): boolean {
    const mutableDescriptorProperties = ['dataCid', 'dataSize', 'datePublished', 'published', 'messageTimestamp'];

    // get distinct property names that exist in either the existing message given or new message
    let descriptorPropertyNames: string[] = [];
    descriptorPropertyNames.push(...Object.keys(existingWriteMessage.descriptor));
    descriptorPropertyNames.push(...Object.keys(newMessage.descriptor));
    descriptorPropertyNames = [...new Set(descriptorPropertyNames)]; // step to remove duplicates

    // ensure all immutable properties are not modified
    for (const descriptorPropertyName of descriptorPropertyNames) {
      // if property is supposed to be immutable
      if (mutableDescriptorProperties.indexOf(descriptorPropertyName) === -1) {
        const valueInExistingWrite = (existingWriteMessage.descriptor as any)[descriptorPropertyName];
        const valueInNewMessage = (newMessage.descriptor as any)[descriptorPropertyName];
        if (valueInNewMessage !== valueInExistingWrite) {
          throw new DwnError(DwnErrorCode.RecordsWriteImmutablePropertyChanged, `${descriptorPropertyName} is an immutable property: cannot change '${valueInExistingWrite}' to '${valueInNewMessage}'`);
        }
      }
    }

    return true;
  }

  /**
   * Gets the DID of the author of the given message.
   */
  public static getAttesters(message: InternalRecordsWriteMessage): string[] {
    const attestationSignatures = message.attestation?.signatures ?? [];
    const attesters = attestationSignatures.map((signature) => Jws.getSignerDid(signature));
    return attesters;
  }
}<|MERGE_RESOLUTION|>--- conflicted
+++ resolved
@@ -558,33 +558,19 @@
     // NOTE: validateMessageSignatureIntegrity() call earlier enforces the presence of `authorization` and thus `signature` in RecordsWrite
     const signaturePayload = this.signaturePayload!;
 
-<<<<<<< HEAD
-    // make sure the `recordId` in message is the same as the `recordId` in signer signature payload
-    if (this.message.recordId !== signerSignaturePayload.recordId) {
+    // make sure the `recordId` in message is the same as the `recordId` in the payload of the message signature
+    if (this.message.recordId !== signaturePayload.recordId) {
       throw new DwnError(
         DwnErrorCode.RecordsWriteValidateIntegrityRecordIdUnauthorized,
-        `recordId in message ${this.message.recordId} does not match recordId in authorization: ${signerSignaturePayload.recordId}`
+        `recordId in message ${this.message.recordId} does not match recordId in authorization: ${signaturePayload.recordId}`
       );
     }
 
-    // if `contextId` is given in message, make sure the same `contextId` is in the signer signature payload
-    if (this.message.contextId !== signerSignaturePayload.contextId) {
+    // if `contextId` is given in message, make sure the same `contextId` is in the the payload of the message signature
+    if (this.message.contextId !== signaturePayload.contextId) {
       throw new DwnError(
         DwnErrorCode.RecordsWriteValidateIntegrityContextIdNotInSignerSignaturePayload,
-        `contextId in message ${this.message.contextId} does not match contextId in authorization: ${signerSignaturePayload.contextId}`
-=======
-    // make sure the `recordId` in message is the same as the `recordId` in the payload of the message signature
-    if (this.message.recordId !== signaturePayload.recordId) {
-      throw new Error(
-        `recordId in message ${this.message.recordId} does not match recordId in authorization: ${signaturePayload.recordId}`
-      );
-    }
-
-    // if `contextId` is given in message, make sure the same `contextId` is in the the payload of the message signature
-    if (this.message.contextId !== signaturePayload.contextId) {
-      throw new Error(
         `contextId in message ${this.message.contextId} does not match contextId in authorization: ${signaturePayload.contextId}`
->>>>>>> 7ace6928
       );
     }
 
