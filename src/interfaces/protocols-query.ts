import type { AuthorizationModel } from '../types/message-types.js';
import type { MessageStore } from '../types/message-store.js';
import type { Signer } from '../types/signer.js';
import type { ProtocolsQueryDescriptor, ProtocolsQueryFilter, ProtocolsQueryMessage } from '../types/protocols-types.js';

import { getCurrentTimeInHighPrecision } from '../utils/time.js';
import { GrantAuthorization } from '../core/grant-authorization.js';
import { removeUndefinedProperties } from '../utils/object.js';
import { validateMessageSignatureIntegrity } from '../core/auth.js';
import { DwnInterfaceName, DwnMethodName, Message } from '../core/message.js';
import { normalizeProtocolUrl, validateProtocolUrlNormalized } from '../utils/url.js';

import { DwnError, DwnErrorCode } from '../core/dwn-error.js';

export type ProtocolsQueryOptions = {
  messageTimestamp?: string;
  filter?: ProtocolsQueryFilter,
  authorizationSigner?: Signer;
  permissionsGrantId?: string;
};

export class ProtocolsQuery extends Message<ProtocolsQueryMessage> {

  public static async parse(message: ProtocolsQueryMessage): Promise<ProtocolsQuery> {
    if (message.authorization !== undefined) {
      await validateMessageSignatureIntegrity(message.authorization.authorSignature, message.descriptor);
    }

    if (message.descriptor.filter !== undefined) {
      validateProtocolUrlNormalized(message.descriptor.filter.protocol);
    }

    return new ProtocolsQuery(message);
  }

  public static async create(options: ProtocolsQueryOptions): Promise<ProtocolsQuery> {
    const descriptor: ProtocolsQueryDescriptor = {
      interface        : DwnInterfaceName.Protocols,
      method           : DwnMethodName.Query,
      messageTimestamp : options.messageTimestamp ?? getCurrentTimeInHighPrecision(),
      filter           : ProtocolsQuery.normalizeFilter(options.filter),
    };

    // delete all descriptor properties that are `undefined` else the code will encounter the following IPLD issue when attempting to generate CID:
    // Error: `undefined` is not supported by the IPLD Data Model and cannot be encoded
    removeUndefinedProperties(descriptor);

    // only generate the `authorization` property if signature input is given
    let authorization: AuthorizationModel | undefined;
    if (options.authorizationSigner !== undefined) {
      authorization = await Message.signAuthorizationAsAuthor(
        descriptor,
        options.authorizationSigner,
        { permissionsGrantId: options.permissionsGrantId }
      );
    }

    const message = { descriptor, authorization };

    Message.validateJsonSchema(message);

    const protocolsQuery = new ProtocolsQuery(message);
    return protocolsQuery;
  }

  private static normalizeFilter(filter: ProtocolsQueryFilter | undefined): ProtocolsQueryFilter | undefined {
    if (filter === undefined) {
      return undefined;
    }

    return {
      ...filter,
      protocol: normalizeProtocolUrl(filter.protocol),
    };
  }

  public async authorize(tenant: string, messageStore: MessageStore): Promise<void> {
    // if author is the same as the target tenant, we can directly grant access
    if (this.author === tenant) {
      return;
<<<<<<< HEAD
    } else if (this.author !== undefined && this.authorizationPayload!.permissionsGrantId) {
      await GrantAuthorization.authorizeGenericMessage(tenant, this, this.author, messageStore);
=======
    } else if (this.authorSignaturePayload?.permissionsGrantId) {
      await GrantAuthorization.authorizeGenericMessage(
        tenant,
        this,
        this.author!,
        this.authorSignaturePayload.permissionsGrantId,
        messageStore
      );
>>>>>>> 2f1ab5e8
    } else {
      throw new DwnError(
        DwnErrorCode.ProtocolsQueryUnauthorized,
        'The ProtocolsQuery failed authorization'
      );
    }
  }
}<|MERGE_RESOLUTION|>--- conflicted
+++ resolved
@@ -78,19 +78,14 @@
     // if author is the same as the target tenant, we can directly grant access
     if (this.author === tenant) {
       return;
-<<<<<<< HEAD
-    } else if (this.author !== undefined && this.authorizationPayload!.permissionsGrantId) {
-      await GrantAuthorization.authorizeGenericMessage(tenant, this, this.author, messageStore);
-=======
-    } else if (this.authorSignaturePayload?.permissionsGrantId) {
+    } else if (this.author !== undefined && this.authorSignaturePayload!.permissionsGrantId) {
       await GrantAuthorization.authorizeGenericMessage(
         tenant,
         this,
-        this.author!,
-        this.authorSignaturePayload.permissionsGrantId,
+        this.author,
+        this.authorSignaturePayload!.permissionsGrantId,
         messageStore
       );
->>>>>>> 2f1ab5e8
     } else {
       throw new DwnError(
         DwnErrorCode.ProtocolsQueryUnauthorized,
