import type { Signer } from '../types/signer.js';
import type { ProtocolDefinition, ProtocolRuleSet, ProtocolsConfigureDescriptor, ProtocolsConfigureMessage } from '../types/protocols-types.js';

import { AbstractMessage } from '../core/abstract-message.js';
import { Message } from '../core/message.js';
import { ProtocolActor } from '../types/protocols-types.js';
import { Time } from '../utils/time.js';
import { DwnError, DwnErrorCode } from '../core/dwn-error.js';
import { DwnInterfaceName, DwnMethodName } from '../enums/dwn-interface-method.js';
import { normalizeProtocolUrl, normalizeSchemaUrl, validateProtocolUrlNormalized, validateSchemaUrlNormalized } from '../utils/url.js';

export type ProtocolsConfigureOptions = {
  messageTimestamp?: string;
  definition: ProtocolDefinition;
  signer: Signer;
  permissionsGrantId?: string;
};

export class ProtocolsConfigure extends AbstractMessage<ProtocolsConfigureMessage> {
  public static async parse(message: ProtocolsConfigureMessage): Promise<ProtocolsConfigure> {
    Message.validateJsonSchema(message);
    ProtocolsConfigure.validateProtocolDefinition(message.descriptor.definition);
    await Message.validateSignatureStructure(message.authorization.signature, message.descriptor);
    Time.validateTimestamp(message.descriptor.messageTimestamp);

    return new ProtocolsConfigure(message);
  }

  public static async create(options: ProtocolsConfigureOptions): Promise<ProtocolsConfigure> {
    const descriptor: ProtocolsConfigureDescriptor = {
      interface        : DwnInterfaceName.Protocols,
      method           : DwnMethodName.Configure,
      messageTimestamp : options.messageTimestamp ?? Time.getCurrentTimestamp(),
      definition       : ProtocolsConfigure.normalizeDefinition(options.definition)
    };

    const authorization = await Message.createAuthorization({
      descriptor,
      signer             : options.signer,
      permissionsGrantId : options.permissionsGrantId
    });
    const message = { descriptor, authorization };

    Message.validateJsonSchema(message);
    ProtocolsConfigure.validateProtocolDefinition(message.descriptor.definition);

    const protocolsConfigure = new ProtocolsConfigure(message);
    return protocolsConfigure;
  }

  private static validateProtocolDefinition(definition: ProtocolDefinition): void {
    const { protocol, types } = definition;

    // validate protocol url
    validateProtocolUrlNormalized(protocol);

    // validate schema url normalized
    for (const typeName in types) {
      const schema = types[typeName].schema;
      if (schema !== undefined) {
        validateSchemaUrlNormalized(schema);
      }
    }

    // validate `structure
    ProtocolsConfigure.validateStructure(definition);
  }

  private static validateStructure(definition: ProtocolDefinition): void {
    // gather $globalRoles
    const globalRoles: string[] = [];
    for (const rootRecordPath in definition.structure) {
      const rootRuleSet = definition.structure[rootRecordPath];
      if (rootRuleSet.$globalRole) {
        globalRoles.push(rootRecordPath);
      }
    }

    // Traverse nested rule sets
    for (const rootRecordPath in definition.structure) {
      const rootRuleSet = definition.structure[rootRecordPath];

      // gather $contextRoles
      const contextRoles = ProtocolsConfigure.fetchAllContextRolePathsRecursively(rootRecordPath, rootRuleSet, []);

      ProtocolsConfigure.validateRuleSetRecursively(rootRuleSet, rootRecordPath, [...globalRoles, ...contextRoles]);
    }
  }

  /**
   * Parses the given rule set hierarchy to get all the context role protocol paths.
   * @throws DwnError if the hierarchy depth goes beyond 10 levels.
   */
  private static fetchAllContextRolePathsRecursively(recordProtocolPath: string, ruleSet: ProtocolRuleSet, contextRoles: string[]): string[] {
    // Limit the depth of the record hierarchy to 10 levels
    // There is opportunity to optimize here to avoid repeated string splitting
    if (recordProtocolPath.split('/').length > 10) {
      throw new DwnError(DwnErrorCode.ProtocolsConfigureRecordNestingDepthExceeded, 'Record nesting depth exceeded 10 levels.');
    }

    for (const recordType in ruleSet) {
      // ignore non-nested-record properties
      if (recordType.startsWith('$')) {
        continue;
      }

      const childRuleSet = ruleSet[recordType];
      const childProtocolPath = `${recordProtocolPath}/${recordType}`;

      // if this is a role record, add it to the list, else continue to traverse
      if (childRuleSet.$contextRole) {
        contextRoles.push(childProtocolPath);
      } else {
        ProtocolsConfigure.fetchAllContextRolePathsRecursively(childProtocolPath, childRuleSet, contextRoles);
      }
    }

    return contextRoles;
  }

  /**
   * Validates the given rule set structure then recursively validates its nested child rule sets.
   */
  private static validateRuleSetRecursively(ruleSet: ProtocolRuleSet, protocolPath: string, roles: string[]): void {
    const depth = protocolPath.split('/').length;
    if (ruleSet.$globalRole && depth !== 1) {
      throw new DwnError(
        DwnErrorCode.ProtocolsConfigureGlobalRoleAtProhibitedProtocolPath,
        `$globalRole is not allowed at protocol path (${protocolPath}). Only root records may set $globalRole true.`
      );
    }

<<<<<<< HEAD
    // Validate $actions in the rule set
=======
    if (ruleSet.$size !== undefined) {
      const { min = 0, max } = ruleSet.$size;

      if (max !== undefined && max < min) {
        throw new DwnError(
          DwnErrorCode.ProtocolsConfigureInvalidSize,
          `Invalid size range found: max limit ${max} less than min limit ${min} at protocol path '${protocolPath}'`
        );
      }
    }

    // Validate $actions in the ruleset
>>>>>>> 2ff6eb8a
    const actions = ruleSet.$actions ?? [];
    for (const action of actions) {
      // Validate that all `role` properties contain protocol paths $globalRole or $contextRole records
      if (action.role !== undefined && !roles.includes(action.role)) {
        throw new DwnError(
          DwnErrorCode.ProtocolsConfigureInvalidRole,
          `Invalid role '${action.role}' found at protocol path '${protocolPath}'`
        );
      }

      // Validate that if `who` is set to `anyone` then `of` is not set
      if (action.who === 'anyone' && action.of) {
        throw new DwnError(
          DwnErrorCode.ProtocolsConfigureInvalidActionOfNotAllowed,
          `'of' is not allowed at protocol path (${protocolPath})`
        );
      }

      // Validate that if `who === recipient` and `of === undefined`, then `can` is either `delete` or `update`
      // We will not use direct recipient for `read`, `write`, or `query` because:
      // - Recipients are always allowed to `read`.
      // - `write` entails ability to create and update, whereas `update` only allows for updates.
      //    There is no 'recipient' until the record has been created, so it makes no sense to allow recipient to write.
      // - At this time, `query` is only authorized using roles, so allowing direct recipients to query is outside the scope of this PR.
      if (action.who === ProtocolActor.Recipient &&
          action.of === undefined &&
          !['update', 'delete'].includes(action.can)
      ) {
        throw new DwnError(
          DwnErrorCode.ProtocolsConfigureInvalidRecipientOfAction,
          'Rules for `recipient` without `of` property must have `can` === `delete` or `update`'
        );
      }

      // Validate that if `who` is set to `author` then `of` is set
      if (action.who === ProtocolActor.Author && !action.of) {
        throw new DwnError(
          DwnErrorCode.ProtocolsConfigureInvalidActionMissingOf,
          `'of' is required when 'author' is specified as 'who'`
        );
      }
    }

    // Validate nested rule sets
    for (const recordType in ruleSet) {
      if (recordType.startsWith('$')) {
        continue;
      }
      const rootRuleSet = ruleSet[recordType];
      const nextProtocolPath = `${protocolPath}/${recordType}`;
      ProtocolsConfigure.validateRuleSetRecursively(rootRuleSet, nextProtocolPath, roles);
    }
  }

  private static normalizeDefinition(definition: ProtocolDefinition): ProtocolDefinition {
    const typesCopy = { ...definition.types };

    // Normalize schema url
    for (const typeName in typesCopy) {
      const schema = typesCopy[typeName].schema;
      if (schema !== undefined) {
        typesCopy[typeName].schema = normalizeSchemaUrl(schema);
      }
    }

    return {
      ...definition,
      protocol : normalizeProtocolUrl(definition.protocol),
      types    : typesCopy,
    };
  }
}<|MERGE_RESOLUTION|>--- conflicted
+++ resolved
@@ -130,9 +130,7 @@
       );
     }
 
-<<<<<<< HEAD
     // Validate $actions in the rule set
-=======
     if (ruleSet.$size !== undefined) {
       const { min = 0, max } = ruleSet.$size;
 
@@ -144,8 +142,7 @@
       }
     }
 
-    // Validate $actions in the ruleset
->>>>>>> 2ff6eb8a
+    // Validate $actions in the rule set
     const actions = ruleSet.$actions ?? [];
     for (const action of actions) {
       // Validate that all `role` properties contain protocol paths $globalRole or $contextRole records
