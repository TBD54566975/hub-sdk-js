import type { CollectionsWriteSchema } from '../types';
import type { MethodHandler } from '../../types';

import { base64url } from 'multiformats/bases/base64';
import { CollectionsWrite } from '../messages/collections-write';
import { generateCid } from '../../../../src/utils/cid';
import { getDagCid } from '../../../utils/data';
import { MessageReply } from '../../../core';

export const handleCollectionsWrite: MethodHandler = async (
  context,
  message,
  messageStore,
  didResolver
): Promise<MessageReply> => {
  const collectionsWriteMessage = new CollectionsWrite(message as CollectionsWriteSchema);

  try {
    await collectionsWriteMessage.verifyAuth(didResolver);
  } catch (e) {
    return new MessageReply({
      status: { code: 401, message: e.message }
    });
  }

<<<<<<< HEAD
  const validatedMessage = message as CollectionsWriteSchema;

  // verify dataCid matches given data
  if (validatedMessage.encodedData !== undefined) {
    const rawData = base64url.baseDecode(validatedMessage.encodedData);
    const actualDataCid = (await getDagCid(rawData)).toString();
=======
  try {
    const incomingMessage = message as CollectionsWriteSchema;
>>>>>>> 077f489c

    if (actualDataCid !== validatedMessage.descriptor.dataCid) {
      return new MessageReply({
        status: { code: 400, message: 'actual CID of data and `dataCid` in descriptor mismatch' }
      });
    }
  }

  try {
    // get existing records matching the `recordId`
    const query = {
      method   : 'CollectionsWrite',
      recordId : incomingMessage.descriptor.recordId
    };
    const existingMessages = await messageStore.query(query, context) as CollectionsWriteSchema[];

    // find which message is the newest, and if the incoming message is the newest
    let newestMessage = await CollectionsWrite.getNewestMessage(existingMessages);
    let incomingMessageIsNewest = false;
    if (newestMessage === undefined || await CollectionsWrite.isNewer(incomingMessage, newestMessage)) {
      incomingMessageIsNewest = true;
      newestMessage = incomingMessage;
    }

    // write the incoming message to DB if incoming message is newest
    let messageReply: MessageReply;
    if (incomingMessageIsNewest) {
      await messageStore.put(message, context);

      messageReply = new MessageReply({
        status: { code: 202, message: 'Accepted' }
      });
    } else {
      messageReply = new MessageReply({
        status: { code: 409, message: 'Conflict' }
      });
    }

    // delete all existing records that are not newest
    for (const message of existingMessages) {
      if (await CollectionsWrite.isNewer(newestMessage, message)) {
        const cid = await generateCid(message);
        await messageStore.delete(cid, context);
      }
    }

    return messageReply;
  } catch (e) {
    return new MessageReply({
      status: { code: 500, message: e.message }
    });
  }
};<|MERGE_RESOLUTION|>--- conflicted
+++ resolved
@@ -23,19 +23,14 @@
     });
   }
 
-<<<<<<< HEAD
-  const validatedMessage = message as CollectionsWriteSchema;
+  const incomingMessage = message as CollectionsWriteSchema;
 
   // verify dataCid matches given data
-  if (validatedMessage.encodedData !== undefined) {
-    const rawData = base64url.baseDecode(validatedMessage.encodedData);
+  if (incomingMessage.encodedData !== undefined) {
+    const rawData = base64url.baseDecode(incomingMessage.encodedData);
     const actualDataCid = (await getDagCid(rawData)).toString();
-=======
-  try {
-    const incomingMessage = message as CollectionsWriteSchema;
->>>>>>> 077f489c
 
-    if (actualDataCid !== validatedMessage.descriptor.dataCid) {
+    if (actualDataCid !== incomingMessage.descriptor.dataCid) {
       return new MessageReply({
         status: { code: 400, message: 'actual CID of data and `dataCid` in descriptor mismatch' }
       });
