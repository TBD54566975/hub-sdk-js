import type { CollectionsWriteMessage } from '../types';
import type { MethodHandler } from '../../types';
import * as encoder from '../../../utils/encoder';
import { CollectionsWrite } from '../messages/collections-write';
import { getDagCid } from '../../../utils/data';
import { MessageReply } from '../../../core';
import { DwnMethodName } from '../../../core/message';

export const handleCollectionsWrite: MethodHandler = async (
  message,
  messageStore,
  didResolver
): Promise<MessageReply> => {
  try {
    // verify dataCid matches given data
    const incomingMessage = message as CollectionsWriteMessage;
    if (incomingMessage.encodedData !== undefined) {
      const rawData = encoder.base64urlToBytes(incomingMessage.encodedData);
      const actualDataCid = (await getDagCid(rawData)).toString();

      if (actualDataCid !== incomingMessage.descriptor.dataCid) {
        return new MessageReply({
          status: { code: 400, detail: 'actual CID of data and `dataCid` in descriptor mismatch' }
        });
      }
    }

    // authentication & authorization
    let author;
    let collectionsWrite: CollectionsWrite;
    try {
      collectionsWrite = new CollectionsWrite(incomingMessage);
      const authResult = await collectionsWrite.verifyAuth(didResolver, messageStore);
      author = authResult.author;
    } catch (e) {
      return new MessageReply({
        status: { code: 401, detail: e.message }
      });
    }

    // get existing records matching the `recordId`
    const query = {
      target   : incomingMessage.descriptor.target,
<<<<<<< HEAD
      method   : DwnMethodName.CollectionsWrite,
      recordId : incomingMessage.descriptor.recordId
=======
      method   : 'CollectionsWrite',
      recordId : incomingMessage.recordId
>>>>>>> ec115077
    };
    const existingMessages = await messageStore.query(query) as CollectionsWriteMessage[];

    // find which message is the newest, and if the incoming message is the newest
    let newestMessage = await CollectionsWrite.getNewestMessage(existingMessages);
    let incomingMessageIsNewest = false;
    if (newestMessage === undefined || await CollectionsWrite.isNewer(incomingMessage, newestMessage)) {
      incomingMessageIsNewest = true;
      newestMessage = incomingMessage;
    }

    // write the incoming message to DB if incoming message is newest
    let messageReply: MessageReply;
    if (incomingMessageIsNewest) {
      const additionalIndexes: {[key:string]: string} = {
        recordId: incomingMessage.recordId,
        author
      };

      // add `contextId` to additional index if the message is a protocol based message
      if (incomingMessage.contextId !== undefined) { additionalIndexes.contextId = incomingMessage.contextId; }

      await messageStore.put(message, additionalIndexes);

      messageReply = new MessageReply({
        status: { code: 202, detail: 'Accepted' }
      });
    } else {
      messageReply = new MessageReply({
        status: { code: 409, detail: 'Conflict' }
      });
    }

    // delete all existing records that are not newest
    for (const message of existingMessages) {
      if (await CollectionsWrite.isNewer(newestMessage, message)) {
        const cid = await CollectionsWrite.getCid(message);
        await messageStore.delete(cid);
      }
    }

    return messageReply;
  } catch (e) {
    return new MessageReply({
      status: { code: 500, detail: e.message }
    });
  }
};<|MERGE_RESOLUTION|>--- conflicted
+++ resolved
@@ -41,13 +41,8 @@
     // get existing records matching the `recordId`
     const query = {
       target   : incomingMessage.descriptor.target,
-<<<<<<< HEAD
       method   : DwnMethodName.CollectionsWrite,
-      recordId : incomingMessage.descriptor.recordId
-=======
-      method   : 'CollectionsWrite',
       recordId : incomingMessage.recordId
->>>>>>> ec115077
     };
     const existingMessages = await messageStore.query(query) as CollectionsWriteMessage[];
 
