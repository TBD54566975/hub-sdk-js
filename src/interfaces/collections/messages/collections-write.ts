--- conflicted
+++ resolved
@@ -12,11 +12,8 @@
 import { MessageStore } from '../../../store/message-store';
 import { ProtocolAuthorization } from '../../../core/protocol-authorization';
 import { removeUndefinedProperties } from '../../../utils/object';
-<<<<<<< HEAD
 import { getCurrentDateInHighPrecision } from '../../../utils/time';
 import { DwnMethodName } from '../../../core/message';
-=======
->>>>>>> ec115077
 
 export type CollectionsWriteOptions = AuthCreateOptions & {
   target: string;
