import type { AuthCreateOptions, Authorizable, AuthVerificationResult } from '../../../core/types';
import type { CollectionsWriteDescriptor, CollectionsWriteSchema } from '../types';
import { base64url } from 'multiformats/bases/base64';
import { CID } from 'multiformats/cid';
import { DIDResolver } from '../../../did/did-resolver';
import { generateCid } from '../../../utils/cid';
<<<<<<< HEAD
import { getDagCid } from '../../../utils/data';
=======
>>>>>>> c7609299
import { Message } from '../../../core/message';
import { removeUndefinedProperties } from '../../../utils/object';
import { sign, verifyAuth } from '../../../core/auth';
import { validate } from '../../../validation/validator';

type CollectionsWriteOptions = AuthCreateOptions & {
  protocol?: string;
  schema?: string;
  recordId: string;
  nonce: string;
  data: Uint8Array;
  dateCreated: number;
  published?: boolean;
  datePublished?: number;
  dataFormat: string;
};

export class CollectionsWrite extends Message implements Authorizable {
  protected message: CollectionsWriteSchema;

  constructor(message: CollectionsWriteSchema) {
    super(message);
  }

  static async create(options: CollectionsWriteOptions): Promise<CollectionsWrite> {
    const dataCid = await getDagCid(options.data);
    const descriptor: CollectionsWriteDescriptor = {
      method        : 'CollectionsWrite',
      protocol      : options.protocol,
      schema        : options.schema,
      recordId      : options.recordId,
      nonce         : options.nonce,
      dataCid       : dataCid.toString(),
      dateCreated   : options.dateCreated,
      published     : options.published,
      datePublished : options.datePublished,
      dataFormat    : options.dataFormat
    };

    // delete all descriptor properties that are `undefined` else the code will encounter the following IPLD issue when attempting to generate CID:
    // Error: `undefined` is not supported by the IPLD Data Model and cannot be encoded
    removeUndefinedProperties(descriptor);

<<<<<<< HEAD
    const encodedData = base64url.baseEncode(options.data);
=======
    const messageType = descriptor.method;
    validate(messageType, { descriptor, authorization: {} });

>>>>>>> c7609299
    const authorization = await sign({ descriptor }, options.signatureInput);
    const message = { descriptor, authorization, encodedData };

    return new CollectionsWrite(message);
  }

  async verifyAuth(didResolver: DIDResolver): Promise<AuthVerificationResult> {

    // TODO: Issue #75 - Add permission verification - https://github.com/TBD54566975/dwn-sdk-js/issues/75
    return await verifyAuth(this.message, didResolver);
  }

<<<<<<< HEAD
  /**
   * Gets the cid of the given CollectionsWrite message.
   * NOTE: `encodedData` is ignored when computing the CID of message.
   */
  static async getCid(message: CollectionsWriteSchema): Promise<CID> {
    const messageCopy = { ...message };

    if (messageCopy['encodedData'] !== undefined) {
      delete messageCopy.encodedData;
    }

    const cid = await generateCid(messageCopy);
    return cid;
  }
=======
>>>>>>> c7609299

  /**
   * @returns newest message in the array. `undefined` if given array is empty.
   */
  static async getNewestMessage(messages: CollectionsWriteSchema[]): Promise<CollectionsWriteSchema | undefined> {
    let currentNewestMessage: CollectionsWriteSchema | undefined = undefined;
    for (const message of messages) {
      if (currentNewestMessage === undefined || await CollectionsWrite.isNewer(message, currentNewestMessage)) {
        currentNewestMessage = message;
      }
    }

    return currentNewestMessage;
  }

  /**
   * Compares the age of two messages.
   * @returns `true` if `a` is newer than `b`; `false` otherwise
   */
  static async isNewer(a: CollectionsWriteSchema, b: CollectionsWriteSchema): Promise<boolean> {
    const aIsNewer = (await CollectionsWrite.compareCreationTime(a, b) > 0);
    return aIsNewer;
  }

  /**
   * Compares the `dateCreated` of the given records with a fallback to message CID according to the spec.
   * @returns 1 if `a` is larger/newer than `b`; -1 if `a` is smaller/older than `b`; 0 otherwise (same age)
   */
  static async compareCreationTime(a: CollectionsWriteSchema, b: CollectionsWriteSchema): Promise<number> {
    if (a.descriptor.dateCreated > b.descriptor.dateCreated) {
      return 1;
    } else if (a.descriptor.dateCreated < b.descriptor.dateCreated) {
      return -1;
    }

    // else `dateCreated` is the same between a and b
    // compare the `dataCid` instead, the < and > operators compare strings in lexicographical order
<<<<<<< HEAD
    const cidA = await CollectionsWrite.getCid(a);
    const cidB = await CollectionsWrite.getCid(b);
=======
    const cidA = await generateCid(a);
    const cidB = await generateCid(b);
>>>>>>> c7609299
    if (cidA > cidB) {
      return 1;
    } else if (cidA < cidB) {
      return -1;
    } else {
      return 0;
    }
  }
}

<|MERGE_RESOLUTION|>--- conflicted
+++ resolved
@@ -4,10 +4,7 @@
 import { CID } from 'multiformats/cid';
 import { DIDResolver } from '../../../did/did-resolver';
 import { generateCid } from '../../../utils/cid';
-<<<<<<< HEAD
 import { getDagCid } from '../../../utils/data';
-=======
->>>>>>> c7609299
 import { Message } from '../../../core/message';
 import { removeUndefinedProperties } from '../../../utils/object';
 import { sign, verifyAuth } from '../../../core/auth';
@@ -51,13 +48,10 @@
     // Error: `undefined` is not supported by the IPLD Data Model and cannot be encoded
     removeUndefinedProperties(descriptor);
 
-<<<<<<< HEAD
-    const encodedData = base64url.baseEncode(options.data);
-=======
     const messageType = descriptor.method;
     validate(messageType, { descriptor, authorization: {} });
 
->>>>>>> c7609299
+    const encodedData = base64url.baseEncode(options.data);
     const authorization = await sign({ descriptor }, options.signatureInput);
     const message = { descriptor, authorization, encodedData };
 
@@ -70,7 +64,6 @@
     return await verifyAuth(this.message, didResolver);
   }
 
-<<<<<<< HEAD
   /**
    * Gets the cid of the given CollectionsWrite message.
    * NOTE: `encodedData` is ignored when computing the CID of message.
@@ -85,8 +78,6 @@
     const cid = await generateCid(messageCopy);
     return cid;
   }
-=======
->>>>>>> c7609299
 
   /**
    * @returns newest message in the array. `undefined` if given array is empty.
@@ -124,13 +115,8 @@
 
     // else `dateCreated` is the same between a and b
     // compare the `dataCid` instead, the < and > operators compare strings in lexicographical order
-<<<<<<< HEAD
     const cidA = await CollectionsWrite.getCid(a);
     const cidB = await CollectionsWrite.getCid(b);
-=======
-    const cidA = await generateCid(a);
-    const cidB = await generateCid(b);
->>>>>>> c7609299
     if (cidA > cidB) {
       return 1;
     } else if (cidA < cidB) {
