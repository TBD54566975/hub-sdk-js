<<<<<<< HEAD
import type { EventType } from './event-types.js';
import type { GenericMessage } from './message-types.js';

=======
import type { AuthorizationModel, GenericMessage } from './message-types.js';
>>>>>>> 9a4edc60
import type { DwnInterfaceName, DwnMethodName } from '../index.js';

export type PermissionScope = {
  interface: DwnInterfaceName;
  method: DwnMethodName;
} | RecordsPermissionScope | SubscriptionPermissionScope ;

// Method-specific scopes
export type RecordsPermissionScope = {
  interface: DwnInterfaceName.Records;
  method: DwnMethodName.Read | DwnMethodName.Write;
  /** May only be present when `schema` is undefined */
  protocol?: string;
  /** May only be present when `protocol` is defined and `protocolPath` is undefined */
  contextId?: string;
  /** May only be present when `protocol` is defined and `contextId` is undefined */
  protocolPath?: string;
  /** May only be present when `protocol` is undefined */
  schema?: string;
};

export enum PermissionsConditionPublication {
  Required = 'Required',
  Prohibited = 'Prohibited',
}

export type PermissionConditions = {
  /**
   * indicates whether a message written with the invocation of a permission must, may, or must not
   * be marked as public.
   * If `undefined`, it is optional to make the message public.
   */
  publication?: PermissionsConditionPublication;
};

export type PermissionsRequestDescriptor = {
  interface: DwnInterfaceName.Permissions;
  method: DwnMethodName.Request;
  messageTimestamp: string;
  // The DID of the DWN which the grantee will be given access
  grantedFor: string;
  // The recipient of the grant. Usually this is the author of the PermissionsRequest message
  grantedTo: string;
  // The granter, who will be either the DWN owner or an entity who the DWN owner has delegated permission to.
  grantedBy: string;
  // Optional string that communicates what the grant would be used for
  description?: string;
  scope: PermissionScope;
  conditions?: PermissionConditions;
};

export type PermissionsRequestMessage = GenericMessage & {
  authorization: AuthorizationModel; // overriding `GenericMessage` with `authorization` being required
  descriptor: PermissionsRequestDescriptor;
};

export type PermissionsGrantDescriptor = {
  interface: DwnInterfaceName.Permissions;
  method: DwnMethodName.Grant;
  messageTimestamp: string;

  /**
   * Optional CID of a PermissionsRequest message. This is optional because grants may be given without being officially requested
   * */
  permissionsRequestId?: string;

  /**
   * Timestamp at which this grant will no longer be active.
   */
  dateExpires: string;

  /**
   * The DID of the DWN which the grantee will be given access
   */
  grantedFor: string;

  /**
   * The recipient of the grant. Usually this is the author of the PermissionsRequest message
   */
  grantedTo: string;

  /**
   * The granter, who will be either the DWN owner or an entity who the DWN owner has delegated permission to.
   */
  grantedBy: string;

  /**
   * Whether this grant is delegated or not. If `true`, the `grantedTo` will be able to act as the `grantedTo` within the scope of this grant.
   */
  delegated?: boolean;

  /**
   * Optional string that communicates what the grant would be used for
   */
  description?: string;

  scope: PermissionScope;
  conditions?: PermissionConditions
};

export type PermissionsGrantMessage = GenericMessage & {
  authorization: AuthorizationModel; // overriding `GenericMessage` with `authorization` being required
  descriptor: PermissionsGrantDescriptor;
};


export type DelegatedGrantMessage = PermissionsGrantMessage & {
  // overriding `PermissionsGrantMessage` with `delegated` being required to be true
  descriptor: {
    delegated: true;
  };
};

export type PermissionsRevokeDescriptor = {
  interface: DwnInterfaceName.Permissions;
  method: DwnMethodName.Revoke;
  messageTimestamp: string;
  // The CID of the `PermissionsGrant` message being revoked.
  permissionsGrantId: string;
};

export type PermissionsRevokeMessage = GenericMessage & {
  authorization: AuthorizationModel; // overriding `GenericMessage` with `authorization` being required
  descriptor: PermissionsRevokeDescriptor;
};

// Method-specific scopes
export type SubscriptionPermissionScope = {
  // filter to certain interfaces.
  interface: DwnInterfaceName.Subscriptions;
  // filter to certain methods
  method: DwnMethodName.Request;
  /** Event type filter...i.e logs, sync, operations...*/
  eventType?: EventType;
  /** May only be present when `schema` is undefined */
  protocol?: string;
  /** May only be present when `protocol` is defined and `protocolPath` is undefined */
  contextId?: string;
  /** May only be present when `protocol` is defined and `contextId` is undefined */
  protocolPath?: string;
  /** May only be present when `protocol` is undefined */
  schema?: string;
};<|MERGE_RESOLUTION|>--- conflicted
+++ resolved
@@ -1,10 +1,6 @@
-<<<<<<< HEAD
 import type { EventType } from './event-types.js';
 import type { GenericMessage } from './message-types.js';
-
-=======
 import type { AuthorizationModel, GenericMessage } from './message-types.js';
->>>>>>> 9a4edc60
 import type { DwnInterfaceName, DwnMethodName } from '../index.js';
 
 export type PermissionScope = {
