import type { Event } from './event-log.js';
import type { GenericMessageReply } from '../core/message-reply.js';
<<<<<<< HEAD
import type { RecordsFilter } from './records-types.js';

=======
>>>>>>> 9a4edc60
import type { AuthorizationModel, GenericMessage } from './message-types.js';
import type { DwnInterfaceName, DwnMethodName } from '../core/message.js';

export type EventsGetDescriptor = {
  interface: DwnInterfaceName.Events;
  method: DwnMethodName.Get;
  watermark?: string;
  messageTimestamp: string;
};

export type EventsGetMessage = GenericMessage & {
  authorization: AuthorizationModel; // overriding `GenericMessage` with `authorization` being required
  descriptor: EventsGetDescriptor;
};

export type EventsGetReply = GenericMessageReply & {
  events?: Event[];
};

/*
 *  ----------------------------------------------------------
 *  Event Stream Updates Below
 *  ----------------------------------------------------------
 */

/**
 * Enum defining generic event types.
 */
export enum EventType {
  Message = 'Message', // Represents a message event.
  Sync = 'Sync', // Represents a synchronization event.
  Operation = 'Operation', // Represents an operation event.
  Log = 'Log', // represents a log event.
  Record = 'Record', // represents a record event
}

export type EventsCreateDescriptor = {
  interface: DwnInterfaceName.Events;
  method: DwnMethodName.Create;
  messageId?: string; // attached message
  eventDescriptor?: EventDescriptor;
  messageTimestamp: string;
};

export type EventDescriptor = {
  // The type of the event.
  type: EventType;

  interface?: DwnInterfaceName;
  // interface
  method?: DwnMethodName;
  // method
  messageTimestamp: string;
  // The timestamp of the event.
  eventTimestamp?: string;
  // The duration of the event.
  eventDuration?: string;
  //A description of the event.
  description?: string;
  // tags help search events.
  tags?: Map<string, any>;
  // The unique identifier of the event.
  eventId?: string;
};

export type BaseEventMessage = GenericMessage & {
  descriptor: EventDescriptor;
};

export type InterfaceEventDescriptor = EventDescriptor & {
  // The interface associated with the event.
  interface?: DwnInterfaceName;
  // The method associated with the event.
  method?: DwnMethodName;
  // event type
  type: EventType.Operation;
};

export type InterfaceEventMessage = BaseEventMessage & {
  descriptor: InterfaceEventDescriptor;
};

export type RecordEventDescriptor = InterfaceEventDescriptor & {
  protocolPath?: string;
  recipient?: string;
  schema?: string;
  parentId?: string;
  dataCid: string;
  dataSize: number;
  dateCreated: string;
  messageTimestamp: string;
  published?: boolean;
  datePublished?: string;
  dataFormat: string;

  type: EventType.Message;
  // The context ID associated with the event.
  contextId?: string;
  // The message CID associated with the event.
  messageCid?: string;
  // The tenant associated with the event.
  tenant?: string;
};

export type RecordEventMessage = BaseEventMessage & {
  descriptor: RecordEventDescriptor;
};

export type SyncEventDescriptor = EventDescriptor & {
  type: EventType.Sync;
  interface?: DwnInterfaceName.Events;
  method?: DwnMethodName.Get;
  watermark?: string;
  messageTimestamp?: string;
};

export type SyncEventMessage = BaseEventMessage & {
  descriptor: SyncEventDescriptor;
};

export type EventFilter = RecordsFilter & {
  // filter by event type
  eventType?: EventType;
  // filter by interface
  interface?: DwnInterfaceName;
  // filter by method
  method?: DwnMethodName;
};

export type EventMessageI<T extends EventDescriptor> = GenericMessage & {
  descriptor: T;
  authorization?: AuthorizationModel;
};<|MERGE_RESOLUTION|>--- conflicted
+++ resolved
@@ -1,10 +1,6 @@
 import type { Event } from './event-log.js';
 import type { GenericMessageReply } from '../core/message-reply.js';
-<<<<<<< HEAD
 import type { RecordsFilter } from './records-types.js';
-
-=======
->>>>>>> 9a4edc60
 import type { AuthorizationModel, GenericMessage } from './message-types.js';
 import type { DwnInterfaceName, DwnMethodName } from '../core/message.js';
 
