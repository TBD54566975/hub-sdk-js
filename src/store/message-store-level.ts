import type { MessageStore } from './message-store.js';
import type { BaseMessage, DataReferencingMessage } from '../core/types.js';

import * as block from 'multiformats/block';
import * as cbor from '@ipld/dag-cbor';
import isPlainObject from 'lodash/isPlainObject.js';
import searchIndex from 'search-index';

import { BlockstoreLevel } from './blockstore-level.js';
import { CID } from 'multiformats/cid';
import { Encoder } from '../utils/encoder.js';
import { exporter } from 'ipfs-unixfs-exporter';
import { importer } from 'ipfs-unixfs-importer';
import { RangeCriterion } from '../interfaces/records/types.js';
<<<<<<< HEAD
=======
import { Readable } from 'readable-stream';
>>>>>>> 16b03d1c
import { sha256 } from 'multiformats/hashes/sha2';

import { DwnError, DwnErrorCode } from '../core/dwn-error.js';

/**
 * A simple implementation of {@link MessageStore} that works in both the browser and server-side.
 * Leverages LevelDB under the hood.
 */
export class MessageStoreLevel implements MessageStore {
  config: MessageStoreLevelConfig;
  db: BlockstoreLevel;
  // levelDB doesn't natively provide the querying capabilities needed for DWN,
  // to accommodate, we're leveraging a level-backed inverted index.
  index: Awaited<ReturnType<typeof searchIndex>>; // type `SearchIndex` is not exported. So we construct it indirectly from function return type

  /**
   * @param {MessageStoreLevelConfig} config
   * @param {string} config.blockstoreLocation - must be a directory path (relative or absolute) where
   *  LevelDB will store its files, or in browsers, the name of the
   * {@link https://developer.mozilla.org/en-US/docs/Web/API/IDBDatabase IDBDatabase} to be opened.
   * @param {string} config.indexLocation - same as config.blockstoreLocation
   */
  constructor(config: MessageStoreLevelConfig = {}) {
    this.config = {
      blockstoreLocation : 'BLOCKSTORE',
      indexLocation      : 'INDEX',
      ...config
    };

    this.db = new BlockstoreLevel(this.config.blockstoreLocation);
  }

  async open(): Promise<void> {
    if (!this.db) {
      this.db = new BlockstoreLevel(this.config.blockstoreLocation);
    }

    await this.db.open();

    // calling `searchIndex()` twice without closing its DB causes the process to hang (ie. calling this method consecutively),
    // so check to see if the index has already been "opened" before opening it again.
    if (!this.index) {
      this.index = await searchIndex({ name: this.config.indexLocation });
    }
  }

  async close(): Promise<void> {
    await this.db.close();
    await this.index.INDEX.STORE.close(); // MUST close index-search DB, else `searchIndex()` triggered in a different instance will hang indefinitely
  }

  async get(cidString: string): Promise<BaseMessage> {
    const cid = CID.parse(cidString);
    const bytes = await this.db.get(cid);

    if (!bytes) {
      return;
    }

    const decodedBlock = await block.decode({ bytes, codec: cbor, hasher: sha256 });

    const messageJson = decodedBlock.value as BaseMessage;

    if (!messageJson.descriptor['dataCid']) {
      return messageJson;
    }

    // TODO: #219 (https://github.com/TBD54566975/dwn-sdk-js/issues/219)
    // temporary placeholder for keeping status-quo of returning data in `encodedData`
    // once #219 is implemented, `encodedData` will likely not exist directly as part of the returned message here
    const dataReferencingMessage = decodedBlock.value as DataReferencingMessage;
    dataReferencingMessage.encodedData = await this.getDataAsEncodedString(dataReferencingMessage.descriptor.dataCid);

    return messageJson;
  }

  private async getDataAsEncodedString(dataCid: string): Promise<string> {
    const cid = CID.parse(dataCid);

    // data is chunked into dag-pb unixfs blocks. re-inflate the chunks.
    const dataDagRoot = await exporter(cid, this.db);
    const dataBytes = new Uint8Array(dataDagRoot.size);
    let offset = 0;

    for await (const chunk of dataDagRoot.content()) {
      dataBytes.set(chunk, offset);
      offset += chunk.length;
    }

    return Encoder.bytesToBase64Url(dataBytes);
  }

  async query(exactCriteria: { [key: string]: string }, rangeCriteria?: { [key: string]: RangeCriterion }): Promise<BaseMessage[]> {
    const messages: BaseMessage[] = [];

    // parse criteria into a query that is compatible with the indexing DB (search-index) we're using
    const exactTerms = MessageStoreLevel.buildExactQueryTerms(exactCriteria);
    const rangeTerms = MessageStoreLevel.buildRangeQueryTerms(rangeCriteria);

    const { RESULT: indexResults } = await this.index.QUERY({ AND: [...exactTerms, ...rangeTerms] });

    for (const result of indexResults) {
      const message = await this.get(result._id);
      messages.push(message);
    }

    return messages;
  }

  async delete(cidString: string): Promise<void> {
    // TODO: Implement data deletion in Records - https://github.com/TBD54566975/dwn-sdk-js/issues/84
    const cid = CID.parse(cidString);
    await this.db.delete(cid);
    await this.index.DELETE(cidString);

    return;
  }

  async put(message: BaseMessage, indexes: { [key: string]: string }, dataStream?: Readable): Promise<void> {
    const encodedMessageBlock = await block.encode({ value: message, codec: cbor, hasher: sha256 });

    await this.db.put(encodedMessageBlock.cid, encodedMessageBlock.bytes);

    // if `dataCid` is given, it means there is corresponding data associated with this message
    // but NOTE: it is possible that a data stream is not given in such case, for instance,
    // a subsequent RecordsWrite that changes the `published` property, but the data hasn't changed,
    // in this case requiring re-uploading of the data is extremely inefficient so we take care allow omission of data stream
    if (message.descriptor.dataCid !== undefined) {
      if (dataStream === undefined) {
        // the message implies that the data is already in the DB, so we check to make sure the data already exist
        // TODO: #218 - Use tenant + record scoped IDs - https://github.com/TBD54566975/dwn-sdk-js/issues/218
        const dataCid = CID.parse(message.descriptor.dataCid);
        const rootBlockByte = await this.db.get(dataCid);

        if (rootBlockByte === undefined) {
          throw new DwnError(
            DwnErrorCode.MessageStoreDataNotFound,
            `data with dataCid ${message.descriptor.dataCid} not found in store`
          );
        }
      } else {
        const asyncDataBlocks = importer([{ content: dataStream }], this.db, { cidVersion: 1 });

        // NOTE: the last block contains the root cid
        let block;
        for await (block of asyncDataBlocks) { ; }

        // MUST verify that the CID of the actual data matches with the given `dataCid`
        // if data CID is wrong, delete the data we just stored
        const actualDataCid = block.cid.toString();
        if (message.descriptor.dataCid !== actualDataCid) {
        // there is an opportunity to improve here: handle the edge cae of if the delete fails...
          await this.db.delete(block.cid);
          throw new DwnError(
            DwnErrorCode.MessageStoreDataCidMismatch,
            `actual data CID ${actualDataCid} does not match dataCid in descriptor: ${message.descriptor.dataCid}`
          );
        }
      }
    }

    // TODO: #218 - Use tenant + record scoped IDs - https://github.com/TBD54566975/dwn-sdk-js/issues/218
    const encodedMessageBlockCid = encodedMessageBlock.cid.toString();
    const indexDocument = {
      _id: encodedMessageBlockCid,
      ...indexes
    };

    // tokenSplitRegex is used to tokenize values. By default, only letters and digits are indexed,
    // overriding to include all characters, examples why we need to include more than just letters and digits:
    // 'did:example:alice'                    - ':'
    // '337970c4-52e0-4bd7-b606-bfc1d6fe2350' - '-'
    // 'application/json'                     - '/'
    await this.index.PUT([indexDocument], { tokenSplitRegex: /.+/ });
  }

  /**
   * deletes everything in the underlying datastore and indices.
   */
  async clear(): Promise<void> {
    await this.db.clear();
    await this.index.FLUSH();
  }

  /**
   * recursively parses a query object into a list of flattened terms that can be used to query the search
   * index
   * @example
   * buildExactQueryTerms({
   *    ability : {
   *      method : 'RecordsQuery',
   *      schema : 'https://schema.org/MusicPlaylist'
   *    }
   * })
   * // returns
   * [
        { FIELD: ['ability.method'], VALUE: 'RecordsQuery' },
        { FIELD: ['ability.schema'], VALUE: 'https://schema.org/MusicPlaylist' }
      ]
   * @param query - the query to parse
   * @param terms - internally used to collect terms
   * @param prefix - internally used to pass parent properties into recursive calls
   * @returns the list of terms
   */
  private static buildExactQueryTerms(
    query: any,
    terms: SearchIndexTerm[] =[],
    prefix: string = ''
  ): SearchIndexTerm[] {
    for (const property in query) {
      const val = query[property];

      if (isPlainObject(val)) {
        MessageStoreLevel.buildExactQueryTerms(val, terms, `${prefix}${property}.`);
      } else {
        // NOTE: using object-based expressions because we need to support filters against non-string properties
        const term = {
          FIELD : [`${prefix}${property}`],
          VALUE : val
        };
        terms.push(term);
      }
    }

    return terms;
  }

  /**
   * Builds a list of `search-index` range terms given a list of range criteria.
   * @example
   * // example output
   * [
   *   {
   *     FIELD: ['dateCreated'],
   *     VALUE: {
   *       GTE: '2023-02-07T10:20:30.123456',
   *       LTE: '2023-02-08T10:20:30.123456'
   *     }
   *   },
   * ]
   */
  private static buildRangeQueryTerms(
    rangeCriteria: { [key: string]: RangeCriterion} = { }
  ): SearchIndexTerm[] {
    const terms = [];

    for (const rangeFilterName in rangeCriteria) {
      const rangeFilter = rangeCriteria[rangeFilterName];

      const term: RangeSearchIndexTerm = {
        FIELD : [`${rangeFilterName}`],
        VALUE : { }
      };

      if (rangeFilter.from !== undefined) {
        term.VALUE.GTE = rangeFilter.from;
      }

      if (rangeFilter.to !== undefined) {
        term.VALUE.LTE = rangeFilter.to;
      }

      terms.push(term);
    }

    return terms;
  }
}

type SearchIndexTerm = {
  FIELD: string[];
  VALUE: any;
};

type RangeSearchIndexTerm = {
  FIELD: string[],
  VALUE: {
    GTE?: string,
    LTE?: string
  }
};

type MessageStoreLevelConfig = {
  blockstoreLocation?: string,
  indexLocation?: string,
};<|MERGE_RESOLUTION|>--- conflicted
+++ resolved
@@ -12,10 +12,7 @@
 import { exporter } from 'ipfs-unixfs-exporter';
 import { importer } from 'ipfs-unixfs-importer';
 import { RangeCriterion } from '../interfaces/records/types.js';
-<<<<<<< HEAD
-=======
 import { Readable } from 'readable-stream';
->>>>>>> 16b03d1c
 import { sha256 } from 'multiformats/hashes/sha2';
 
 import { DwnError, DwnErrorCode } from '../core/dwn-error.js';
