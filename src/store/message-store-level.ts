import type { BaseMessage, DataReferencingMessage } from '../core/types';
import type { MessageStore } from './message-store';

import { base64url } from 'multiformats/bases/base64';
import { BlockstoreLevel } from './blockstore-level';
import { CID } from 'multiformats/cid';
import { exporter } from 'ipfs-unixfs-exporter';
import { importer } from 'ipfs-unixfs-importer';
import { sha256 } from 'multiformats/hashes/sha2';

import * as cbor from '@ipld/dag-cbor';
import * as block from 'multiformats/block';

import _ from 'lodash';
import searchIndex from 'search-index';

/**
 * A simple implementation of {@link MessageStore} that works in both the browser and server-side.
 * Leverages LevelDB under the hood.
 */
export class MessageStoreLevel implements MessageStore {
  config: MessageStoreLevelConfig;
  db: BlockstoreLevel;
  // levelDB doesn't natively provide the querying capabilities needed for DWN. To accommodate, we're leveraging
  // a level-backed inverted index
  // TODO: search-index lib does not import type `SearchIndex`. find a workaround, Issue #48, https://github.com/TBD54566975/dwn-sdk-js/issues/48
  index;

  /**
   * @param {MessageStoreLevelConfig} config
   * @param {string} config.blockstoreLocation - must be a directory path (relative or absolute) where
   *  LevelDB will store its files, or in browsers, the name of the
   * {@link https://developer.mozilla.org/en-US/docs/Web/API/IDBDatabase IDBDatabase} to be opened.
   * @param {string} config.indexLocation - same as config.blockstoreLocation
   */
  constructor(config: MessageStoreLevelConfig = {}) {
    this.config = {
      blockstoreLocation : 'BLOCKSTORE',
      indexLocation      : 'INDEX',
      ...config
    };

    this.db = new BlockstoreLevel(this.config.blockstoreLocation);
  }

<<<<<<< HEAD
  async open(name?: string): Promise<void> {
=======
  async open(): Promise<void> {
    if (!this.db) {
      this.db = new BlockstoreLevel(this.config.blockstoreLocation);
    }

>>>>>>> 3ad3ebd1
    await this.db.open();

    // TODO: look into using the same level we're using for blockstore, Issue #49 https://github.com/TBD54566975/dwn-sdk-js/issues/49
    // TODO: parameterize `name`, Issue #50 https://github.com/TBD54566975/dwn-sdk-js/issues/50
    // calling `searchIndex()` twice without closing its DB causes the process to hang (ie. calling this method consecutively),
    // so check to see if the index has already been "opened" before opening it again.
    if (!this.index) {
      this.index = await searchIndex({ name: name ? name : this.config.indexLocation });
    }
  }

  async close(): Promise<void> {
    await this.db.close();
    await this.index.INDEX.STORE.close(); // MUST close index-search DB, else `searchIndex()` triggered in a different instance will hang indefinitely
  }

  async get(cid: CID): Promise<BaseMessage> {
    const bytes = await this.db.get(cid);

    if (!bytes) {
      return;
    }

    const decodedBlock = await block.decode({ bytes, codec: cbor, hasher: sha256 });

    const messageJson = decodedBlock.value as BaseMessage;

    if (!messageJson.descriptor['dataCid']) {
      return messageJson;
    }

    // data is chunked into dag-pb unixfs blocks. re-inflate the chunks.
    const dataReferencingMessage = decodedBlock.value as DataReferencingMessage;
    const dataCid = CID.parse(dataReferencingMessage.descriptor.dataCid);

    const dataDagRoot = await exporter(dataCid, this.db);
    const dataBytes = new Uint8Array(dataDagRoot.size);
    let offset = 0;

    for await (const chunk of dataDagRoot.content()) {
      dataBytes.set(chunk, offset);
      offset += chunk.length;
    }

    dataReferencingMessage.encodedData = base64url.baseEncode(dataBytes);

    return messageJson;
  }

  async query(includeCriteria: any, excludeCriteria: any = {}): Promise<BaseMessage[]> {
    const messages: BaseMessage[] = [];

    // parse query into a query that is compatible with the index we're using
    const includeQueryTerms = MessageStoreLevel.buildIndexQueryTerms(includeCriteria);
    const excludeQueryTerms = MessageStoreLevel.buildIndexQueryTerms(excludeCriteria);
    const finalQuery = {
      NOT: {
        INCLUDE : { AND: includeQueryTerms },
        EXCLUDE : { AND: excludeQueryTerms }
      }
    };

    const { RESULT: indexResults } = await this.index.QUERY(finalQuery);

    for (const result of indexResults) {
      const cid = CID.parse(result._id);
      const message = await this.get(cid);

      messages.push(message);
    }

    return messages;
  }


  async delete(cid: CID): Promise<void> {
    // TODO: Implement data deletion in Collections - https://github.com/TBD54566975/dwn-sdk-js/issues/84
    await this.db.delete(cid);
    await this.index.DELETE(cid.toString());

    return;
  }

  async put(messageJson: BaseMessage): Promise<void> {

    // delete `encodedData` if it exists so `messageJson` is stored without it, `encodedData` will be decoded, chunked and stored separately below
    let encodedData = undefined;
    if (messageJson['encodedData'] !== undefined) {
      const messageJsonWithEncodedData = messageJson as unknown as DataReferencingMessage;
      encodedData = messageJsonWithEncodedData.encodedData;

      delete messageJsonWithEncodedData.encodedData;
    }

    const encodedBlock = await block.encode({ value: messageJson, codec: cbor, hasher: sha256 });

    await this.db.put(encodedBlock.cid, encodedBlock.bytes);

    // if `encodedData` is present we'll decode it then chunk it and store it as unix-fs dag-pb encoded
    if (encodedData) {
      const content = base64url.baseDecode(encodedData);
      const chunk = importer([{ content }], this.db, { cidVersion: 1 });

      // for some reason no-unused-vars doesn't work in for loops. it's not entirely surprising because
      // it does seem a bit strange to iterate over something you never end up using but in this case
      // we really don't have to access the result of `chunk` because it's just outputting every unix-fs
      // entry that's getting written to the blockstore. the last entry contains the root cid
      // eslint-disable-next-line @typescript-eslint/no-unused-vars
      for await (const _ of chunk);
    }

    const indexDocument = {
      ...messageJson.descriptor,
      _id: encodedBlock.cid.toString()
    };

    // tokenSplitRegex is used to tokenize values. By default, only letters and digits are indexed,
    // overriding to include all characters, examples why we need to include more than just letters and digits:
    // 'did:example:alice'                    - ':'
    // '337970c4-52e0-4bd7-b606-bfc1d6fe2350' - '-'
    // 'application/json'                     - '/'
    await this.index.PUT([indexDocument], { tokenSplitRegex: /.+/ });
  }

  /**
   * deletes everything in the underlying datastore and indices.
   */
  async clear(): Promise<void> {
    await this.db.clear();
    await this.index.FLUSH();
  }

  /**
   * recursively parses a query object into a list of flattened terms that can be used to query the search
   * index
   * @example
   * buildIndexQueryTerms({
   *    ability : {
   *      method : 'CollectionsQuery',
   *      schema : 'https://schema.org/MusicPlaylist'
   *    }
   * })
   * // returns
   * [
        { FIELD: ['ability.method'], VALUE: 'CollectionsQuery' },
        { FIELD: ['ability.schema'], VALUE: 'https://schema.org/MusicPlaylist' }
      ]
   * @param query - the query to parse
   * @param terms - internally used to collect terms
   * @param prefix - internally used to pass parent properties into recursive calls
   * @returns the list of terms
   */
  private static buildIndexQueryTerms(
    query: any,
    terms: SearchIndexTerm[] =[],
    prefix: string = ''
  ): SearchIndexTerm[] {
    for (const property in query) {
      const val = query[property];

      if (_.isPlainObject(val)) {
        MessageStoreLevel.buildIndexQueryTerms(val, terms, `${prefix}${property}.`);
      } else {
        // NOTE: using object-based expressions because we need to support filters against non-string properties
        const term = {
          FIELD : [`${prefix}${property}`],
          VALUE : val
        };
        terms.push(term);
      }
    }

    return terms;
  }
}

type SearchIndexTerm = {
  FIELD: string[];
  VALUE: any;
};

type MessageStoreLevelConfig = {
  blockstoreLocation?: string,
  indexLocation?: string,
};<|MERGE_RESOLUTION|>--- conflicted
+++ resolved
@@ -43,15 +43,11 @@
     this.db = new BlockstoreLevel(this.config.blockstoreLocation);
   }
 
-<<<<<<< HEAD
   async open(name?: string): Promise<void> {
-=======
-  async open(): Promise<void> {
     if (!this.db) {
       this.db = new BlockstoreLevel(this.config.blockstoreLocation);
     }
 
->>>>>>> 3ad3ebd1
     await this.db.open();
 
     // TODO: look into using the same level we're using for blockstore, Issue #49 https://github.com/TBD54566975/dwn-sdk-js/issues/49
