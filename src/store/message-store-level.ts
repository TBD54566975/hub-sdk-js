--- conflicted
+++ resolved
@@ -91,16 +91,10 @@
     const dataBytes = new Uint8Array(dataDagRoot.size);
     let offset = 0;
 
-<<<<<<< HEAD
-    // parse query into a query that is compatible with the index we're using
-    const indexQueryTerms: string[] = MessageStoreLevel.buildIndexQueryTerms(copy);
-    const { RESULT: indexResults } = await this.index.QUERY({ AND: indexQueryTerms });
-=======
     for await (const chunk of dataDagRoot.content()) {
       dataBytes.set(chunk, offset);
       offset += chunk.length;
     }
->>>>>>> 215cca11
 
     messageJson.data = base64url.baseEncode(dataBytes);
 
