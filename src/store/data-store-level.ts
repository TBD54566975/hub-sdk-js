import type { ImportResult } from 'ipfs-unixfs-importer';
import type { AssociateResult, DataStore, GetResult, PutResult } from './data-store.js';

import { BlockstoreLevel } from './blockstore-level.js';
import { createLevelDatabase } from './level-wrapper.js';
import { exporter } from 'ipfs-unixfs-exporter';
import { importer } from 'ipfs-unixfs-importer';
import { Readable } from 'readable-stream';

// `BlockstoreLevel` doesn't support being a `Set` (i.e. it always requires a value), so use a placeholder instead.
const PLACEHOLDER_VALUE = new Uint8Array();

/**
 * A simple implementation of {@link DataStore} that works in both the browser and server-side.
 * Leverages LevelDB under the hood.
 *
 * It has the following structure (`+` represents a sublevel and `->` represents a key->value pair):
 *   'data' + <tenant> + <dataCid> -> <data>
 *   'references' + <tenant> + <dataCid> + <messageCid> -> PLACEHOLDER_VALUE
 *
 * This allows for the <data> to be shared for everything that uses the same <dataCid> while also making
 * sure that the <data> can only be deleted if there are no <messageCid> for any <tenant> still using it.
 */
export class DataStoreLevel implements DataStore {
  config: DataStoreLevelConfig;

  blockstore: BlockstoreLevel;

  constructor(config: DataStoreLevelConfig = {}) {
    this.config = {
      blockstoreLocation: 'DATASTORE',
      createLevelDatabase,
      ...config
    };

    this.blockstore = new BlockstoreLevel({
      location            : this.config.blockstoreLocation!,
      createLevelDatabase : this.config.createLevelDatabase,
    });
  }

  public async open(): Promise<void> {
    await this.blockstore.open();
  }

  async close(): Promise<void> {
    await this.blockstore.close();
  }

  async put(tenant: string, messageCid: string, dataCid: string, dataStream: Readable): Promise<PutResult> {
    const blockstoreForReferenceCounting = await this.getBlockstoreForReferenceCounting(tenant, dataCid);
    await blockstoreForReferenceCounting.put(messageCid, PLACEHOLDER_VALUE);

    const blockstoreForData = await this.getBlockstoreForStoringData(tenant, dataCid);

    const asyncDataBlocks = importer([{ content: dataStream }], blockstoreForData, { cidVersion: 1 });

    // NOTE: the last block contains the root CID as well as info to derive the data size
    let dataDagRoot!: ImportResult;
    for await (dataDagRoot of asyncDataBlocks) { ; }

    return {
      dataCid  : String(dataDagRoot.cid),
      dataSize : Number(dataDagRoot.unixfs?.fileSize() ?? dataDagRoot.size)
    };
  }

  public async get(tenant: string, messageCid: string, dataCid: string): Promise<GetResult | undefined> {
    const blockstoreForReferenceCounting = await this.getBlockstoreForReferenceCounting(tenant, dataCid);

    const allowed = await blockstoreForReferenceCounting.has(messageCid);
    if (!allowed) {
      return undefined;
    }

    const blockstoreForData = await this.getBlockstoreForStoringData(tenant, dataCid);

    const exists = await blockstoreForData.has(dataCid);
    if (!exists) {
      return undefined;
    }

    // data is chunked into dag-pb unixfs blocks. re-inflate the chunks.
<<<<<<< HEAD
    const dataDagRoot = await exporter(dataCid, blocks);
    const contentIterator = dataDagRoot.content();
=======
    const dataDagRoot = await exporter(dataCid, blockstoreForData);
    const contentIterator = dataDagRoot.content()[Symbol.asyncIterator]();
>>>>>>> 9f644fa3

    const dataStream = new Readable({
      async read(): Promise<void> {
        const result = await contentIterator.next();
        if (result.done) {
          this.push(null); // end the stream
        } else {
          this.push(result.value);
        }
      }
    });

    let dataSize = dataDagRoot.size;

    if (dataDagRoot.type === 'file' || dataDagRoot.type === 'directory') {
      dataSize = dataDagRoot.unixfs.fileSize();
    }

    return {
      dataCid  : String(dataDagRoot.cid),
      dataSize : Number(dataSize),
      dataStream,
    };
  }

  public async associate(tenant: string, messageCid: string, dataCid: string): Promise<AssociateResult | undefined> {
    const blockstoreForReferenceCounting = await this.getBlockstoreForReferenceCounting(tenant, dataCid);

    const noExistingReference = await blockstoreForReferenceCounting.isEmpty();
    if (noExistingReference) {
      return undefined;
    }

    const blockstoreForData = await this.getBlockstoreForStoringData(tenant, dataCid);

    const dataExists = await blockstoreForData.has(dataCid);
    if (!dataExists) {
      return undefined;
    }

    await blockstoreForReferenceCounting.put(messageCid, PLACEHOLDER_VALUE);

    const dataDagRoot = await exporter(dataCid, blockstoreForData);

    let dataSize = dataDagRoot.size;

    if (dataDagRoot.type === 'file' || dataDagRoot.type === 'directory') {
      dataSize = dataDagRoot.unixfs.fileSize();
    }

    return {
      dataCid  : String(dataDagRoot.cid),
      dataSize : Number(dataSize)
    };
  }

  public async delete(tenant: string, messageCid: string, dataCid: string): Promise<void> {
    const blockstoreForReferenceCounting = await this.getBlockstoreForReferenceCounting(tenant, dataCid);
    await blockstoreForReferenceCounting.delete(messageCid);

    const wasLastReference = await blockstoreForReferenceCounting.isEmpty();
    if (!wasLastReference) {
      return;
    }

    const blockstoreForData = await this.getBlockstoreForStoringData(tenant, dataCid);
    await blockstoreForData.clear();
  }

  /**
   * Deletes everything in the store. Mainly used in tests.
   */
  public async clear(): Promise<void> {
    await this.blockstore.clear();
  }

  async dump() : Promise<void> {
    console.group('blockstore');
    await this.blockstore['dump']?.();
    console.groupEnd();
  }

  /**
   * Gets the blockstore used for reference counting purposes for the given `dataCid` in the given `tenant`.
   */
  private async getBlockstoreForReferenceCounting(tenant: string, dataCid: string): Promise<BlockstoreLevel> {
    const referenceCountingPartitionName = 'references';
    const blockstoreForReferenceCounting = await this.blockstore.partition(referenceCountingPartitionName);
    const blockstoreForReferenceCountingByTenant = await blockstoreForReferenceCounting.partition(tenant);
    const blockstoreForReferenceCountingDataCid = await blockstoreForReferenceCountingByTenant.partition(dataCid);
    return blockstoreForReferenceCountingDataCid;
  }

  /**
   * Gets the blockstore used for storing data for the given `dataCid` in the given `tenant`.
   */
  private async getBlockstoreForStoringData(tenant: string, dataCid: string): Promise<BlockstoreLevel> {
    const dataPartitionName = 'data';
    const blockstoreForData = await this.blockstore.partition(dataPartitionName);
    const blockstoreOfGivenTenant = await blockstoreForData.partition(tenant);
    const blockstoreOfGivenDataCid = await blockstoreOfGivenTenant.partition(dataCid);
    return blockstoreOfGivenDataCid;
  }
}

type DataStoreLevelConfig = {
  blockstoreLocation?: string,
  createLevelDatabase?: typeof createLevelDatabase,
};<|MERGE_RESOLUTION|>--- conflicted
+++ resolved
@@ -81,13 +81,8 @@
     }
 
     // data is chunked into dag-pb unixfs blocks. re-inflate the chunks.
-<<<<<<< HEAD
-    const dataDagRoot = await exporter(dataCid, blocks);
+    const dataDagRoot = await exporter(dataCid, blockstoreForData);
     const contentIterator = dataDagRoot.content();
-=======
-    const dataDagRoot = await exporter(dataCid, blockstoreForData);
-    const contentIterator = dataDagRoot.content()[Symbol.asyncIterator]();
->>>>>>> 9f644fa3
 
     const dataStream = new Readable({
       async read(): Promise<void> {
