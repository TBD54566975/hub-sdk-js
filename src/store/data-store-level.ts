import type { ImportResult } from 'ipfs-unixfs-importer';
import type { PutResult } from './data-store.js';

import { BlockstoreLevel } from './blockstore-level.js';
import { CID } from 'multiformats/cid';
import { createLevelDatabase } from './create-level.js';
import { DataStore } from './data-store.js';
import { exporter } from 'ipfs-unixfs-exporter';
import { importer } from 'ipfs-unixfs-importer';
import { Readable } from 'readable-stream';

/**
 * A simple implementation of {@link DataStore} that works in both the browser and server-side.
 * Leverages LevelDB under the hood.
 */
export class DataStoreLevel implements DataStore {
  config: DataStoreLevelConfig;

  blockstore: BlockstoreLevel;

  constructor(config: DataStoreLevelConfig = {}) {
    this.config = {
      blockstoreLocation: 'DATASTORE',
      createLevelDatabase,
      ...config
    };

    this.blockstore = new BlockstoreLevel({
      location            : this.config.blockstoreLocation,
      createLevelDatabase : this.config.createLevelDatabase,
    });
  }

  public async open(): Promise<void> {
    await this.blockstore.open();
  }

  async close(): Promise<void> {
    await this.blockstore.close();
  }

<<<<<<< HEAD
  public async put(tenant: string, recordId: string, dataStream: Readable): Promise<PutResult> {
    const asyncDataBlocks = importer([{ content: dataStream }], this.blockstore, { cidVersion: 1 });
=======
  async put(tenant: string, recordId: string, dataStream: Readable): Promise<string> {
    const partition = await this.blockstore.partition(tenant);

    const asyncDataBlocks = importer([{ content: dataStream }], partition, { cidVersion: 1 });
>>>>>>> 58295c7e

    // NOTE: the last block contains the root CID as well as info to derive the data size
    let block: ImportResult;
    for await (block of asyncDataBlocks) { ; }

    const dataCid = block.cid.toString();
    const dataSize = block.unixfs ? Number(block.unixfs!.fileSize()) : Number(block.size);

    return {
      dataCid,
      dataSize
    };
  }

  public async get(tenant: string, recordId: string, dataCid: string): Promise<Readable | undefined> {
    const partition = await this.blockstore.partition(tenant);

    const cid = CID.parse(dataCid);
    const bytes = await partition.get(cid);

    if (!bytes) {
      return undefined;
    }

    // data is chunked into dag-pb unixfs blocks. re-inflate the chunks.
    const dataDagRoot = await exporter(dataCid, partition);
    const contentIterator = dataDagRoot.content()[Symbol.asyncIterator]();

    const readableStream = new Readable({
      async read(): Promise<void> {
        const result = await contentIterator.next();
        if (result.done) {
          this.push(null); // end the stream
        } else {
          this.push(result.value);
        }
      }
    });

    return readableStream;
  }

  public async has(tenant: string, recordId: string, dataCid: string): Promise<boolean> {
    const partition = await this.blockstore.partition(tenant);

    const cid = CID.parse(dataCid);
    const rootBlockBytes = await partition.get(cid);

    return (rootBlockBytes !== undefined);
  }

  public async delete(tenant: string, recordId: string, dataCid: string): Promise<void> {
    const partition = await this.blockstore.partition(tenant);

    // TODO: Implement data deletion in Records - https://github.com/TBD54566975/dwn-sdk-js/issues/84
    const cid = CID.parse(dataCid);
    await partition.delete(cid);
    return;
  }

  /**
   * Deletes everything in the store. Mainly used in tests.
   */
  public async clear(): Promise<void> {
    await this.blockstore.clear();
  }
}

type DataStoreLevelConfig = {
  blockstoreLocation?: string,
  createLevelDatabase?: typeof createLevelDatabase,
};<|MERGE_RESOLUTION|>--- conflicted
+++ resolved
@@ -39,15 +39,10 @@
     await this.blockstore.close();
   }
 
-<<<<<<< HEAD
-  public async put(tenant: string, recordId: string, dataStream: Readable): Promise<PutResult> {
-    const asyncDataBlocks = importer([{ content: dataStream }], this.blockstore, { cidVersion: 1 });
-=======
-  async put(tenant: string, recordId: string, dataStream: Readable): Promise<string> {
+  async put(tenant: string, recordId: string, dataStream: Readable): Promise<PutResult> {
     const partition = await this.blockstore.partition(tenant);
 
     const asyncDataBlocks = importer([{ content: dataStream }], partition, { cidVersion: 1 });
->>>>>>> 58295c7e
 
     // NOTE: the last block contains the root CID as well as info to derive the data size
     let block: ImportResult;
