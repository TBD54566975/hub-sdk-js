--- conflicted
+++ resolved
@@ -12,7 +12,6 @@
   }
 
   /**
-<<<<<<< HEAD
    * @param did - the DID to validate
    */
   public static validate(did: unknown): void {
@@ -25,13 +24,14 @@
     if (!didRegex.test(did)) {
       throw new TypeError(`DID is not a valid DID: ${did}`);
     }
-=======
+  }
+
+  /**
    * Gets the method name from a DID. ie. did:<method-name>:<method-specific-id>
    */
   public static getMethodName(did: string): string {
     const secondColonIndex = did.indexOf(':', 4); // start search for : from the method portion
     const methodName = did.substring(4, secondColonIndex);
     return methodName;
->>>>>>> 3d6b8106
   }
 }