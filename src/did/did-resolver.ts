import type { PublicJwk } from '../jose/types';
import { Did } from './did';
import { MemoryCache } from '../utils/memory-cache';
import { DidIonResolver } from './did-ion-resolver';
import { DidKeyResolver } from './did-key-resolver';
import { MemoryCache } from '../utils/memory-cache';
import { Cache } from '../utils/types';

/**
 * A DID resolver that by default supports `did:key` and `did:ion` DIDs.
 */
export class DidResolver {
  didResolvers: Map<string, DidMethodResolver>;
<<<<<<< HEAD
  cache: Cache;
  // TODO: add DIDCache to constructor method signature, Issue #62 https://github.com/TBD54566975/dwn-sdk-js/issues/62
  constructor(resolvers: DidMethodResolver[], cache? :Cache) {
=======
  cache;
  
  /**
   * attempt to instantiate a cache instance with a boolean that determines whether its memorycache or not
   * expect a timeout if memory cache is wanted else defualt value is 600
   */
  constructor(resolvers?: DidMethodResolver[], cache?: Cache) {
    // construct default DID method resolvers if none given
    if (resolvers === undefined || resolvers.length === 0) {
      resolvers = [
        new DidIonResolver(),
        new DidKeyResolver()
      ];
    }

>>>>>>> 74c89b1a
    this.didResolvers = new Map();
    this.cache = cache || new MemoryCache(600);
    for (const resolver of resolvers) {
      this.didResolvers.set(resolver.method(), resolver);
    }
  }

  /**
   * attempt to resolve the DID provided using the available DidMethodResolvers
   * @throws {Error} if DID is invalid
   * @throws {Error} if DID method is not supported
   * @throws {Error} if resolving DID fails
   * @param did - the DID to resolve
   * @returns {DidResolutionResult}
   */
  public async resolve(did: string): Promise<DidResolutionResult> {
    // naively validate requester DID
    Did.validate(did);
    const splitDID = did.split(':', 3);

    const didMethod = splitDID[1];
    const didResolver = this.didResolvers.get(didMethod);

    if (!didResolver) {
      throw new Error(`${didMethod} DID method not supported`);
    }

    const resolutionResult = await this.cache.get(did) !== undefined ? await this.cache.get(did): await didResolver.resolve(did);
    const isCached = await this.cache.get(did) !== undefined;
    if (!isCached){
      await this.cache.set(did,resolutionResult);
    } else {

    }

    const { didDocument, didResolutionMetadata } = resolutionResult;

    if (!didDocument || didResolutionMetadata?.error) {
      const { error } = didResolutionMetadata;
      let errMsg = `Failed to resolve DID ${did}.`;
      errMsg += error ? ` Error: ${error}` : '';

      throw new Error(errMsg);
    }
    return resolutionResult;
  }
}

/**
 * A generalized interface that can be implemented for individual
 * DID methods
 */
export interface DidMethodResolver {
  /**
   * @returns the DID method supported by {@link DidMethodResolver.resolve}
   */
  method(): string;

  /**
   * attempts to resolve the DID provided into its respective DID Document.
   * More info on resolving DIDs can be found
   * {@link https://www.w3.org/TR/did-core/#resolution here}
   * @param did - the DID to resolve
   * @throws {Error} if unable to resolve the DID
   */
  resolve(did: string): Promise<DidResolutionResult>;
}

export type DidDocument = {
  '@context'?: 'https://www.w3.org/ns/did/v1' | string | string[]
  id: string
  alsoKnownAs?: string[]
  controller?: string | string[]
  verificationMethod?: VerificationMethod[]
  service?: ServiceEndpoint[]
  authentication?: VerificationMethod[] | string[]
  assertionMethod?: VerificationMethod[] | string[]
  keyAgreement?: VerificationMethod[] | string[]
  capabilityInvocation?: VerificationMethod[] | string[]
  capabilityDelegation?: VerificationMethod[] | string[]
};

export type DwnServiceEndpoint = {
  nodes: string[]
};

export type ServiceEndpoint = {
  id: string
  type: string
  serviceEndpoint: string | DwnServiceEndpoint
  description?: string
};

export type VerificationMethod = {
  id: string
  // one of the valid verification method types as per
  // https://www.w3.org/TR/did-spec-registries/#verification-method-types
  type: string
  // DID of the key's controller
  controller: string
  // a JSON Web Key that conforms to https://datatracker.ietf.org/doc/html/rfc7517
  publicKeyJwk?: PublicJwk
};

export type DidResolutionResult = {
  '@context'?: 'https://w3id.org/did-resolution/v1' | string | string[]
  didResolutionMetadata: DidResolutionMetadata
  didDocument?: DidDocument
  didDocumentMetadata: DidDocumentMetadata
};

export type DidResolutionMetadata = {
  contentType?: string
  error?: 'invalidDid' | 'notFound' | 'representationNotSupported' |
  'unsupportedDidMethod' | string
};

export type DidDocumentMetadata = {
  // indicates the timestamp of the Create operation. ISO8601 timestamp
  created?: string
  // indicates the timestamp of the last Update operation for the document version which was
  // resolved. ISO8601 timestamp
  updated?: string
  // indicates whether the DID has been deactivated
  deactivated?: boolean
  // indicates the version of the last Update operation for the document version which
  // was resolved
  versionId?: string
  // indicates the timestamp of the next Update operation if the resolved document version
  // is not the latest version of the document.
  nextUpdate?: string
  // indicates the version of the next Update operation if the resolved document version
  // is not the latest version of the document.
  nextVersionId?: string
  // @see https://www.w3.org/TR/did-core/#dfn-equivalentid
  equivalentId?: string
  // @see https://www.w3.org/TR/did-core/#dfn-canonicalid
  canonicalId?: string
};<|MERGE_RESOLUTION|>--- conflicted
+++ resolved
@@ -3,35 +3,15 @@
 import { MemoryCache } from '../utils/memory-cache';
 import { DidIonResolver } from './did-ion-resolver';
 import { DidKeyResolver } from './did-key-resolver';
-import { MemoryCache } from '../utils/memory-cache';
-import { Cache } from '../utils/types';
-
+import {Cache} from 'util/types';
 /**
  * A DID resolver that by default supports `did:key` and `did:ion` DIDs.
  */
 export class DidResolver {
   didResolvers: Map<string, DidMethodResolver>;
-<<<<<<< HEAD
   cache: Cache;
   // TODO: add DIDCache to constructor method signature, Issue #62 https://github.com/TBD54566975/dwn-sdk-js/issues/62
   constructor(resolvers: DidMethodResolver[], cache? :Cache) {
-=======
-  cache;
-  
-  /**
-   * attempt to instantiate a cache instance with a boolean that determines whether its memorycache or not
-   * expect a timeout if memory cache is wanted else defualt value is 600
-   */
-  constructor(resolvers?: DidMethodResolver[], cache?: Cache) {
-    // construct default DID method resolvers if none given
-    if (resolvers === undefined || resolvers.length === 0) {
-      resolvers = [
-        new DidIonResolver(),
-        new DidKeyResolver()
-      ];
-    }
-
->>>>>>> 74c89b1a
     this.didResolvers = new Map();
     this.cache = cache || new MemoryCache(600);
     for (const resolver of resolvers) {
