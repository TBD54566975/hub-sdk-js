--- conflicted
+++ resolved
@@ -1,10 +1,7 @@
-<<<<<<< HEAD
-=======
 import type { GeneralJws } from '../types/jws-types.js';
 import type { Signer } from '../types/signer.js';
 import type { AuthorizationModel, Descriptor, GenericMessage, GenericSignaturePayload } from '../types/message-types.js';
 
->>>>>>> 9a4edc60
 import { Cid } from '../utils/cid.js';
 import { Encoder } from '../index.js';
 import { GeneralJwsBuilder } from '../jose/jws/general/builder.js';
@@ -21,13 +18,9 @@
   Messages = 'Messages',
   Permissions = 'Permissions',
   Protocols = 'Protocols',
-<<<<<<< HEAD
   Records = 'Records',
   Snapshots = 'Snapshots',
   Subscriptions = 'Subscriptions' // Used to grant subscriptions.
-=======
-  Records = 'Records'
->>>>>>> 9a4edc60
 }
 
 export enum DwnMethodName {
