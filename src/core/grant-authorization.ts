--- conflicted
+++ resolved
@@ -19,10 +19,7 @@
     permissionsGrantId: string,
     messageStore: MessageStore,
   ): Promise<PermissionsGrantMessage> {
-<<<<<<< HEAD
     const permissionsGrantId: string = incomingMessage.authorizationPayload!.permissionsGrantId!;
-    const permissionsGrantMessage = await GrantAuthorization.fetchGrant(tenant, author, messageStore, permissionsGrantId);
-=======
 
     const incomingMessageDescriptor = incomingMessage.message.descriptor;
 
@@ -31,7 +28,6 @@
 
     GrantAuthorization.verifyGrantedToAndGrantedFor(author, tenant, permissionsGrantMessage);
 
->>>>>>> 9a4edc60
     // verify that grant is active during incomingMessage's timestamp
     await GrantAuthorization.verifyGrantActive(
       tenant,
@@ -42,9 +38,6 @@
     );
 
     // Check grant scope for interface and method
-<<<<<<< HEAD
-    await GrantAuthorization.verifyGrantScopeInterfaceAndMethod(incomingMessage.message, permissionsGrantMessage, permissionsGrantId);
-=======
     await GrantAuthorization.verifyGrantScopeInterfaceAndMethod(
       incomingMessageDescriptor.interface,
       incomingMessageDescriptor.method,
@@ -52,7 +45,6 @@
       permissionsGrantId
     );
 
->>>>>>> 9a4edc60
     return permissionsGrantMessage;
   }
 
