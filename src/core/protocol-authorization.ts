--- conflicted
+++ resolved
@@ -615,7 +615,6 @@
   }
 
   /**
-<<<<<<< HEAD
    * Verifies that writes adhere to the $size constraints if provided
    * @throws {Error} if size is exceeded.
    */
@@ -641,14 +640,10 @@
   }
 
   /**
-   * Verifies that writes to a $globalRole or $contextRole record do not have the same recipient as an existing RecordsWrite
-   * to the same $globalRole or the same $contextRole in the same context.
-=======
    * If the given RecordsWrite is not a role record, this method does nothing and succeeds immediately.
    *
    * Else it verifies the validity of the given `RecordsWrite` including:
    * 1. The same role has not been assigned to the same entity/recipient.
->>>>>>> e762e0f5
    */
   private static async verifyAsRoleRecordIfNeeded(
     tenant: string,
