module.exports = {
  parser        : '@typescript-eslint/parser',
  parserOptions : {
    ecmaVersion : 'latest', // Allows the use of modern ECMAScript features
    sourceType  : 'module', // Allows for the use of imports
  },
  plugins: [
    '@typescript-eslint',
  ],
  env: {
    node    : true, // Enable Node.js global variables
    browser : true
  },
  rules: {
<<<<<<< HEAD
    'no-console' : 'off',
    'indent'     : [
      'warn',
=======
    'object-curly-spacing' : ['error', 'always'],
    'no-console'           : 'off',
    'indent'               : [
      'error',
>>>>>>> c6beca3b
      2
    ],
    'linebreak-style': [
      'error',
      'unix'
    ],
    'quotes': [
      'error',
      'single',
      { 'allowTemplateLiterals': true }
    ],
<<<<<<< HEAD
    'semi': [
      'error',
      'always'
    ],
    'no-trailing-spaces' : ['warn'],
    'max-len'            : ['warn', { 'code': 120 }],
    'key-spacing'        : [
=======
    'semi'                    : ['off'],
    '@typescript-eslint/semi' : ['error', 'always'],
    'no-trailing-spaces'      : ['error'],
    'max-len'                 : ['error', { 'code': 150 }],
    'key-spacing'             : [
>>>>>>> c6beca3b
      'error',
      {
        'align': {
          'beforeColon' : true,
          'afterColon'  : true,
          'on'          : 'colon'
        }
      }
    ]
  }
};<|MERGE_RESOLUTION|>--- conflicted
+++ resolved
@@ -12,19 +12,13 @@
     browser : true
   },
   rules: {
-<<<<<<< HEAD
     'no-console' : 'off',
     'indent'     : [
-      'warn',
-=======
-    'object-curly-spacing' : ['error', 'always'],
-    'no-console'           : 'off',
-    'indent'               : [
       'error',
->>>>>>> c6beca3b
       2
     ],
-    'linebreak-style': [
+    'object-curly-spacing' : ['error', 'always'],
+    'linebreak-style'      : [
       'error',
       'unix'
     ],
@@ -33,21 +27,11 @@
       'single',
       { 'allowTemplateLiterals': true }
     ],
-<<<<<<< HEAD
-    'semi': [
-      'error',
-      'always'
-    ],
-    'no-trailing-spaces' : ['warn'],
-    'max-len'            : ['warn', { 'code': 120 }],
-    'key-spacing'        : [
-=======
     'semi'                    : ['off'],
     '@typescript-eslint/semi' : ['error', 'always'],
     'no-trailing-spaces'      : ['error'],
     'max-len'                 : ['error', { 'code': 150 }],
     'key-spacing'             : [
->>>>>>> c6beca3b
       'error',
       {
         'align': {
